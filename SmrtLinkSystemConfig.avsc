--- conflicted
+++ resolved
@@ -199,17 +199,10 @@
             "default": null
           },
           {
-<<<<<<< HEAD
-            "doc": "Username for the WSO2 Admin user (hcon-key smrtflow.pacBioSystem.wso2User)",
-            "name": "wso2User",
-            "type": "string",
-            "default": "admin"
-=======
             "doc": "Path to SMRT Link System Root Directory",
             "name": "smrtLinkSystemRoot",
             "type": ["string", "null"],
             "default": null
->>>>>>> 4231197c
           }
         ]
       }
