--- conflicted
+++ resolved
@@ -194,20 +194,12 @@
       runSanityTest(subreadsetTestFileId, numJobs, Some(jobName))
   }
 
-<<<<<<< HEAD
-  // Adding explicit tests for different numbers of children jobs to test the resolving multi-job state
-  // from the children job states.
-  override val steps = Seq(
-    RunMultiJobAnalysisSanityStep("subreads-sequel", 1, "Sim-MJob-A"),
-    RunMultiJobAnalysisSanityStep("subreads-sequel", 2, "Sim-MJob-B"),
-    RunMultiJobAnalysisSanityStep("subreads-sequel", 4, "Sim-MJob-C")
-  )
-=======
+
   val numJobsPerMultiJob: Seq[Int] =
     (0 until max2nNumJobs).map(x => math.pow(2, x).toInt)
 
   override val steps = numJobsPerMultiJob.map(x =>
     RunMultiJobAnalysisSanity("subreads-sequel", x))
->>>>>>> 0e74c994
+
 
 }