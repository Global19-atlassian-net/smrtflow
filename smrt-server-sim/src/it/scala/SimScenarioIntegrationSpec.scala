--- conflicted
+++ resolved
@@ -94,13 +94,11 @@
     "Pbsmrtpipe Scenario" in {
       runScenario("PbsmrtpipeScenario") must beNone
     }
-<<<<<<< HEAD
     "MultiAnalysis Scenario" in {
       runScenario("MultiAnalysisScenario") must beNone
-=======
+    }
     "Sample Names Scenario" in {
       runScenario("SampleNamesScenario") must beNone
->>>>>>> e26323e2
     }
   }
 }