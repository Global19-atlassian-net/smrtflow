--- conflicted
+++ resolved
@@ -75,13 +75,8 @@
     val taskOptions = tOpts.map(x => toPipelineOption(x._1, x._2))
 
     // FIXME. this should be Option[Path] or Option[Map[String, String]]
-<<<<<<< HEAD
     val envPath: Option[Path] = None
-    PbSmrtPipeJobOptions(PIPELINE_ID, entryPoints, taskOptions, Seq.empty[PipelineBaseOption], envPath, serviceURI)
-=======
-    val envPath = ""
     PbSmrtPipeJobOptions(PIPELINE_ID, entryPoints, taskOptions, pbsmrtpipeEngineOptions.toPipelineOptions.map(_.asServiceOption), envPath, serviceURI)
->>>>>>> a93a3e40
 
   }
 
