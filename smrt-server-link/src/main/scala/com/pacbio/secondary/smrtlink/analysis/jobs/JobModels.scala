--- conflicted
+++ resolved
@@ -239,12 +239,8 @@
                   CONVERT_RS_MOVIE, DELETE_DATASETS, DELETE_JOB,
                   EXPORT_DATASETS, IMPORT_DATASET, EXPORT_JOBS,
                   MERGE_DATASETS, MOCK_PBSMRTPIPE, PBSMRTPIPE,
-<<<<<<< HEAD
       SIMPLE, TS_JOB, TS_SYSTEM_STATUS, DB_BACKUP,
       MJOB_MULTI_ANALYSIS)
-=======
-                  SIMPLE, TS_JOB, TS_SYSTEM_STATUS, DB_BACKUP)
->>>>>>> a7cc3ffb
 
     def fromString(s: String):Option[JobType] =
       ALL.map(x => (x.id.toLowerCase(), x)).toMap.get(s.toLowerCase)
