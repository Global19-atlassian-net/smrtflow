--- conflicted
+++ resolved
@@ -29,11 +29,7 @@
   /**
    * Creates a new run design.
    */
-<<<<<<< HEAD
-  def createRun(create: RunCreate): RunSummary
-=======
    def createRun(create: RunCreate): Future[RunSummary]
->>>>>>> 2b4c869b
 
   /**
    * Updates a run design.
