
package com.pacbio.secondary.smrtlink.jobtypes

import java.net.{URI, URL}
import java.nio.file.Path
import java.util.UUID

import com.pacbio.secondary.smrtlink.JobServiceConstants
import com.pacbio.secondary.smrtlink.actors.JobsDao
import com.pacbio.secondary.smrtlink.analysis.jobs.JobModels._
import com.pacbio.secondary.smrtlink.analysis.jobs.JobResultWriter
import com.pacbio.secondary.smrtlink.analysis.jobtypes.{PbSmrtPipeJobOptions => OldPbSmrtPipeJobOptions}
import com.pacbio.secondary.smrtlink.models.{BoundServiceEntryPoint, EngineJobEntryPointRecord}
import com.pacbio.secondary.smrtlink.models.ConfigModels.SystemJobConfig

import scala.concurrent.{Await, Future}
import scala.concurrent.duration._
import scala.concurrent.ExecutionContext.Implicits.global

/**
  * Created by mkocher on 8/17/17.
  */
case class PbsmrtpipeJobOptions(name: Option[String],
                                description: Option[String],
                                pipelineId: String,
                                entryPoints: Seq[BoundServiceEntryPoint],
                                taskOptions: Seq[ServiceTaskOptionBase],
                                workflowOptions: Seq[ServiceTaskOptionBase],
                                projectId: Option[Int] = Some(JobConstants.GENERAL_PROJECT_ID)) extends ServiceJobOptions {
  override def jobTypeId = JobTypeIds.PBSMRTPIPE

  override def resolveEntryPoints(dao: JobsDao): Seq[EngineJobEntryPointRecord] = {
    val fx = resolver(entryPoints, dao).map(_.map(_._1))
    Await.result(fx, DEFAULT_TIMEOUT)
  }

  override def validate(dao: JobsDao, config: SystemJobConfig) = None
  override def toJob() = new PbsmrtpipeJob(this)
}

class PbsmrtpipeJob(opts: PbsmrtpipeJobOptions) extends ServiceCoreJob(opts) with JobServiceConstants {
  type Out = PacBioDataStore

  private def toURL(baseURL: URL, uuid: UUID): URI = {
    // there has to be a cleaner way to do this
    new URI(s"${baseURL.getProtocol}://${baseURL.getHost}:${baseURL.getPort}${baseURL.getPath}/${uuid.toString}")
  }

  override def run(resources: JobResourceBase, resultsWriter: JobResultWriter, dao: JobsDao, config: SystemJobConfig): Either[ResultFailed, PacBioDataStore] = {

    val workflowLevelOptions = config.pbSmrtPipeEngineOptions.toPipelineOptions.map(_.asServiceOption)

    val rootUpdateURL = new URL(s"http://${config.host}:${config.port}/$ROOT_SA_PREFIX/$JOB_MANAGER_PREFIX/jobs/pbsmrtpipe")

    // These need to be pulled from the System config
    val envPath: Option[Path] = None

    // This needs to be cleaned up
    val serviceURI: Option[URI] = Some(toURL(rootUpdateURL, resources.jobId))

    // Resolve Entry Points
    val fx:Future[Seq[BoundEntryPoint]] = opts.resolver(opts.entryPoints, dao).map(_.map(_._2))
    val entryPoints: Seq[BoundEntryPoint] = Await.result(fx, opts.DEFAULT_TIMEOUT)

<<<<<<< HEAD
=======
    val workflowLevelOptions = config.pbSmrtPipeEngineOptions.toPipelineOptions.map(_.asServiceOption)

    // This is a bit odd of an interface. We currently don't allow users to set system configuration parameters on a
    // per job basis.
    if (opts.workflowOptions.nonEmpty) {
      val msg =
        """WARNING Supplied Workflow level options are not supported on a per job basis.
          |Using system configured workflow level options for workflow engine.
        """.stripMargin
      resultsWriter.writeLine(msg)
    }

>>>>>>> a7cc3ffb
    val oldOpts = OldPbSmrtPipeJobOptions(opts.pipelineId, entryPoints, opts.taskOptions, workflowLevelOptions, envPath, serviceURI, None, opts.getProjectId())
    val job = oldOpts.toJob
    job.run(resources, resultsWriter)
  }
}<|MERGE_RESOLUTION|>--- conflicted
+++ resolved
@@ -48,8 +48,6 @@
 
   override def run(resources: JobResourceBase, resultsWriter: JobResultWriter, dao: JobsDao, config: SystemJobConfig): Either[ResultFailed, PacBioDataStore] = {
 
-    val workflowLevelOptions = config.pbSmrtPipeEngineOptions.toPipelineOptions.map(_.asServiceOption)
-
     val rootUpdateURL = new URL(s"http://${config.host}:${config.port}/$ROOT_SA_PREFIX/$JOB_MANAGER_PREFIX/jobs/pbsmrtpipe")
 
     // These need to be pulled from the System config
@@ -62,8 +60,6 @@
     val fx:Future[Seq[BoundEntryPoint]] = opts.resolver(opts.entryPoints, dao).map(_.map(_._2))
     val entryPoints: Seq[BoundEntryPoint] = Await.result(fx, opts.DEFAULT_TIMEOUT)
 
-<<<<<<< HEAD
-=======
     val workflowLevelOptions = config.pbSmrtPipeEngineOptions.toPipelineOptions.map(_.asServiceOption)
 
     // This is a bit odd of an interface. We currently don't allow users to set system configuration parameters on a
@@ -76,7 +72,6 @@
       resultsWriter.writeLine(msg)
     }
 
->>>>>>> a7cc3ffb
     val oldOpts = OldPbSmrtPipeJobOptions(opts.pipelineId, entryPoints, opts.taskOptions, workflowLevelOptions, envPath, serviceURI, None, opts.getProjectId())
     val job = oldOpts.toJob
     job.run(resources, resultsWriter)
