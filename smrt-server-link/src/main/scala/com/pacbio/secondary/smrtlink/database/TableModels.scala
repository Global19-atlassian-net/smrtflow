package com.pacbio.secondary.smrtlink.database

import java.nio.file.{Path, Paths}
import java.util.UUID

import com.pacbio.common.time.PacBioDateTimeDatabaseFormat
import com.pacbio.secondary.analysis.jobs.AnalysisJobStates
import com.pacbio.secondary.analysis.jobs.JobModels.{EngineJob, JobEvent, JobTask}
import com.pacbio.secondary.smrtlink.models._
import com.pacificbiosciences.pacbiobasedatamodel.{SupportedAcquisitionStates, SupportedRunStates}
import org.joda.time.{DateTime => JodaDateTime}

import slick.driver.PostgresDriver.api._
import slick.lifted.ProvenShape
// This must be added otherwise an PSQLException: ERROR: integer out of range will occur
import com.github.tototoshi.slick.PostgresJodaSupport._


object TableModels extends PacBioDateTimeDatabaseFormat {

  implicit val jobStateType = MappedColumnType.base[AnalysisJobStates.JobStates, String](
    {s => s.toString},
    {s => AnalysisJobStates.toState(s).getOrElse(AnalysisJobStates.UNKNOWN)}
  )

  class JobEventsT(tag: Tag) extends Table[JobEvent](tag, "job_events") {

    def id: Rep[UUID] = column[UUID]("job_event_id", O.PrimaryKey)

    def eventTypeId: Rep[String] = column[String]("event_type_id")

    def state: Rep[AnalysisJobStates.JobStates] = column[AnalysisJobStates.JobStates]("state")

    def jobId: Rep[Int] = column[Int]("job_id")

    def message: Rep[String] = column[String]("message")

    def createdAt: Rep[JodaDateTime] = column[JodaDateTime]("created_at")

    def jobFK = foreignKey("job_fk", jobId, engineJobs)(_.id)

    def jobJoin = engineJobs.filter(_.id === jobId)

<<<<<<< HEAD
    def * = (id, jobId, state, message, createdAt) <> (JobEvent.tupled, JobEvent.unapply)

    def idx = index("job_events_job_id", jobId)
=======
    def * = (id, jobId, state, message, createdAt, eventTypeId) <> (JobEvent.tupled, JobEvent.unapply)
>>>>>>> 8775ed49
  }

  class JobTags(tag: Tag) extends Table[(Int, String)](tag, "job_tags") {
    def id: Rep[Int] = column[Int]("job_tag_id", O.PrimaryKey, O.AutoInc)

    def name: Rep[String] = column[String]("name")

    def * : ProvenShape[(Int, String)] = (id, name)
  }

  /**
   * Many-to-Many table for tags for Jobs
   * @param tag General Tags for Jobs
   */
  class JobsTags(tag: Tag) extends Table[(Int, Int)](tag, "jobs_tags") {
    def jobId: Rep[Int] = column[Int]("job_id")

    def tagId: Rep[Int] = column[Int]("job_tag_id")

    def * : ProvenShape[(Int, Int)] = (jobId, tagId)

    def jobJoin = engineJobs.filter(_.id === jobId)

    def jobTagFK = foreignKey("job_tag_fk", tagId, jobTags)(a => a.id)

    def jobFK = foreignKey("job_fk", jobId, engineJobs)(b => b.id)
  }

  class JobTasks(tag: Tag) extends Table[JobTask](tag, "job_tasks") {

    def uuid: Rep[UUID] = column[UUID]("task_uuid", O.PrimaryKey)

    def idx = index("index_uuid", uuid, unique = true)

    def jobId: Rep[Int] = column[Int]("job_id")

    // Both the taskId and uuid should really be in the Resolved Tool Contract
    // This is only unique to the Job
    def taskId: Rep[String] = column[String]("task_id")

    // This is the ToolContract Id
    def taskTypeId: Rep[String] = column[String]("task_type_id")

    // Ideally, this should use the states defined here AnalysisJobStates.JobStates for tasks
    def state: Rep[String] = column[String]("task_state")

    // Display Name of the Task
    def name: Rep[String] = column[String]("task_name")

    def createdAt: Rep[JodaDateTime] = column[JodaDateTime]("created_at")

    def updatedAt: Rep[JodaDateTime] = column[JodaDateTime]("updated_at")

    // Should there be a runTime ? Because a task created, doesn't necessarily
    // mean the task has started to run. It can be waiting in the Scheduler (e.g., SGE) queue

    // Optional Error Message
    def errorMessage: Rep[Option[String]] = column[Option[String]]("error_message")

    def * = (uuid, jobId, taskId, taskTypeId, name, state, createdAt, updatedAt, errorMessage) <> (JobTask.tupled, JobTask.unapply)

    def jobFK = foreignKey("job_fk", jobId, engineJobs)(_.id)

    def jobJoin = engineJobs.filter(_.id === jobId)


  }

  class EngineJobsT(tag: Tag) extends Table[EngineJob](tag, "engine_jobs") {

    def id: Rep[Int] = column[Int]("job_id", O.PrimaryKey, O.AutoInc)

    // FIXME. The process engine only uses UUID
    def uuid: Rep[UUID] = column[UUID]("uuid")

    // this is really comment
    def pipelineId: Rep[String] = column[String]("pipeline_id")

    def name: Rep[String] = column[String]("name")

    def state: Rep[AnalysisJobStates.JobStates] = column[AnalysisJobStates.JobStates]("state")

    def createdAt: Rep[JodaDateTime] = column[JodaDateTime]("created_at")

    def updatedAt: Rep[JodaDateTime] = column[JodaDateTime]("updated_at")

    // This should be a foreign key into a new table
    def jobTypeId: Rep[String] = column[String]("job_type_id")

    def path: Rep[String] = column[String]("path", O.Length(500, varying=true))

    def jsonSettings: Rep[String] = column[String]("json_settings")

    def createdBy: Rep[Option[String]] = column[Option[String]]("created_by")

    def smrtLinkVersion: Rep[Option[String]] = column[Option[String]]("smrtlink_version")

    def smrtLinkToolsVersion: Rep[Option[String]] = column[Option[String]]("smrtlink_tools_version")

    def isActive: Rep[Boolean] = column[Boolean]("is_active")

    // Optional Error Message
    def errorMessage: Rep[Option[String]] = column[Option[String]]("error_message")

    def findByUUID(uuid: UUID) = engineJobs.filter(_.uuid === uuid)

    def findById(i: Int) = engineJobs.filter(_.id === i)

<<<<<<< HEAD
    def * = (id, uuid, name, pipelineId, createdAt, updatedAt, state, jobTypeId, path, jsonSettings, createdBy, smrtLinkVersion, smrtLinkToolsVersion, isActive) <> (EngineJob.tupled, EngineJob.unapply)

    def uuidIdx = index("engine_jobs_uuid", uuid)

    def typeIdx = index("engine_jobs_job_type", jobTypeId)
=======
    def * = (id, uuid, name, pipelineId, createdAt, updatedAt, state, jobTypeId, path, jsonSettings, createdBy, smrtLinkVersion, smrtLinkToolsVersion, isActive, errorMessage) <> (EngineJob.tupled, EngineJob.unapply)
>>>>>>> 8775ed49
  }

  class JobResultT(tag: Tag) extends Table[(Int, String)](tag, "job_results") {

    def id: Rep[Int] = column[Int]("job_result_id")

    def host: Rep[String] = column[String]("host_name")

    def jobId: Rep[Int] = column[Int]("job_id")

    def jobFK = foreignKey("job_fk", jobId, engineJobs)(_.id)

    def * : ProvenShape[(Int, String)] = (id, host)
  }

  implicit val projectStateType = MappedColumnType.base[ProjectState.ProjectState, String](
    {s => s.toString},
    {s => ProjectState.fromString(s)}
  )
  class ProjectsT(tag: Tag) extends Table[Project](tag, "projects") {

    def id: Rep[Int] = column[Int]("project_id", O.PrimaryKey, O.AutoInc)

    def name: Rep[String] = column[String]("name")

    // Because slick does not support partial indexes, we index this table manually like so:
    // sqlu"create unique index project_name_unique on projects (name) where is_active;"

    def description: Rep[String] = column[String]("description")

    def state: Rep[ProjectState.ProjectState] = column[ProjectState.ProjectState]("state")

    def createdAt: Rep[JodaDateTime] = column[JodaDateTime]("created_at")

    def updatedAt: Rep[JodaDateTime] = column[JodaDateTime]("updated_at")

    def isActive: Rep[Boolean] = column[Boolean]("is_active")

    def * = (id, name, description, state, createdAt, updatedAt, isActive) <> (Project.tupled, Project.unapply)
  }

  implicit val projectUserRoleType = MappedColumnType.base[ProjectUserRole.ProjectUserRole, String](
    {r => r.toString},
    {r => ProjectUserRole.fromString(r)}
  )
  class ProjectsUsersT(tag: Tag) extends Table[ProjectUser](tag, "projects_users") {
    def projectId: Rep[Int] = column[Int]("project_id")

    def login: Rep[String] = column[String]("login")

    def role: Rep[ProjectUserRole.ProjectUserRole] = column[ProjectUserRole.ProjectUserRole]("role")

    def projectFK = foreignKey("project_fk", projectId, projects)(a => a.id)

    def * = (projectId, login, role) <> (ProjectUser.tupled, ProjectUser.unapply)

    def loginIdx = index("projects_users_login", login)

    def projectIdIdx = index("projects_users_project_id", projectId)
  }

  abstract class IdAbleTable[T](tag: Tag, tableName: String) extends Table[T](tag, tableName) {
    def id: Rep[Int] = column[Int]("id", O.PrimaryKey, O.AutoInc)

    def uuid: Rep[UUID] = column[UUID]("uuid")
  }

  class DataSetTypesT(tag: Tag) extends Table[ServiceDataSetMetaType](tag, "pacbio_dataset_metatypes") {

    def id: Rep[String] = column[String]("dataset_type_id", O.PrimaryKey)

    def idx = index("index_id", id, unique = true)

    def name: Rep[String] = column[String]("name")

    def description: Rep[String] = column[String]("description")

    def createdAt: Rep[JodaDateTime] = column[JodaDateTime]("created_at")

    def updatedAt: Rep[JodaDateTime] = column[JodaDateTime]("updated_at")

    def shortName: Rep[String] = column[String]("short_name")

    def * = (id, name, description, createdAt, updatedAt, shortName) <> (ServiceDataSetMetaType.tupled, ServiceDataSetMetaType.unapply)
  }

  /*
  Table to capture the DataSet Entry points of a EngineJob

  - Job has many datasets
  - DataSet may belong to one or many jobs
   */
  class EngineJobDataSetT(tag: Tag) extends Table[EngineJobEntryPoint](tag, "engine_jobs_datasets") {

    def jobId: Rep[Int] = column[Int]("job_id")
    def datasetUUID: Rep[UUID] = column[UUID]("dataset_uuid")
    def datasetType: Rep[String] = column[String]("dataset_type")
    def * = (jobId, datasetUUID, datasetType) <> (EngineJobEntryPoint.tupled, EngineJobEntryPoint.unapply)
    def idx = index("engine_jobs_datasets_job_id", jobId)
  }

  class DataSetMetaT(tag: Tag) extends IdAbleTable[DataSetMetaDataSet](tag, "dataset_metadata") {

    def name: Rep[String] = column[String]("name")

    def path: Rep[String] = column[String]("path", O.Length(500, varying=true))

    def createdAt: Rep[JodaDateTime] = column[JodaDateTime]("created_at")

    def updatedAt: Rep[JodaDateTime] = column[JodaDateTime]("updated_at")

    def numRecords: Rep[Long] = column[Long]("num_records")

    def totalLength: Rep[Long] = column[Long]("total_length")

    def tags: Rep[String] = column[String]("tags")

    def version: Rep[String] = column[String]("version")

    def comments: Rep[String] = column[String]("comments")

    def md5: Rep[String] = column[String]("md5")

    def userId: Rep[Int] = column[Int]("user_id")

    def jobId: Rep[Int] = column[Int]("job_id")

    def projectId: Rep[Int] = column[Int]("project_id")

    def isActive: Rep[Boolean] = column[Boolean]("is_active")

    def * = (id, uuid, name, path, createdAt, updatedAt, numRecords, totalLength, tags, version, comments, md5, userId, jobId, projectId, isActive) <>(DataSetMetaDataSet.tupled, DataSetMetaDataSet.unapply)

    def uuidIdx = index("dataset_metadata_uuid", uuid)

    def projectIdIdx = index("dataset_metadata_project_id", projectId)
  }

  class SubreadDataSetT(tag: Tag) extends IdAbleTable[SubreadServiceSet](tag, "dataset_subreads") {

    def cellId: Rep[String] = column[String]("cell_id")

    def metadataContextId: Rep[String] = column[String]("metadata_context_id")

    def wellSampleName: Rep[String] = column[String]("well_sample_name")

    def wellName: Rep[String] = column[String]("well_name")

    def bioSampleName: Rep[String] = column[String]("bio_sample_name")

    def cellIndex: Rep[Int] = column[Int]("cell_index")

    def instrumentId: Rep[String] = column[String]("instrument_id")

    def instrumentName: Rep[String] = column[String]("instrument_name")

    def runName: Rep[String] = column[String]("run_name")

    def instrumentControlVersion: Rep[String] = column[String]("instrument_control_version")

    def * = (id, uuid, cellId, metadataContextId, wellSampleName, wellName, bioSampleName, cellIndex, instrumentId, instrumentName, runName, instrumentControlVersion) <>(SubreadServiceSet.tupled, SubreadServiceSet.unapply)
  }

  class HdfSubreadDataSetT(tag: Tag) extends IdAbleTable[HdfSubreadServiceSet](tag, "dataset_hdfsubreads") {

    def cellId: Rep[String] = column[String]("cell_id")

    def metadataContextId: Rep[String] = column[String]("metadata_context_id")

    def wellSampleName: Rep[String] = column[String]("well_sample_name")

    def wellName: Rep[String] = column[String]("well_name")

    def bioSampleName: Rep[String] = column[String]("bio_sample_name")

    def cellIndex: Rep[Int] = column[Int]("cell_index")

    def instrumentId: Rep[String] = column[String]("instrument_id")

    def instrumentName: Rep[String] = column[String]("instrument_name")

    def runName: Rep[String] = column[String]("run_name")

    def instrumentControlVersion: Rep[String] = column[String]("instrument_control_version")

    def * = (id, uuid, cellId, metadataContextId, wellSampleName, wellName, bioSampleName, cellIndex, instrumentId, instrumentName, runName, instrumentControlVersion) <>(HdfSubreadServiceSet.tupled, HdfSubreadServiceSet.unapply)
  }

  class ReferenceDataSetT(tag: Tag) extends IdAbleTable[ReferenceServiceSet](tag, "dataset_references") {

    def ploidy: Rep[String] = column[String]("ploidy")

    def organism: Rep[String] = column[String]("organism")

    def * = (id, uuid, ploidy, organism) <>(ReferenceServiceSet.tupled, ReferenceServiceSet.unapply)
  }

  class GmapReferenceDataSetT(tag: Tag) extends IdAbleTable[GmapReferenceServiceSet](tag, "dataset_gmapreferences") {

    def ploidy: Rep[String] = column[String]("ploidy")

    def organism: Rep[String] = column[String]("organism")

    def * = (id, uuid, ploidy, organism) <>(GmapReferenceServiceSet.tupled, GmapReferenceServiceSet.unapply)
  }

  class AlignmentDataSetT(tag: Tag) extends IdAbleTable[AlignmentServiceSet](tag, "datasets_alignments") {
    def * = (id, uuid) <>(AlignmentServiceSet.tupled, AlignmentServiceSet.unapply)
  }

  class BarcodeDataSetT(tag: Tag) extends IdAbleTable[BarcodeServiceSet](tag, "datasets_barcodes") {
    def * = (id, uuid) <>(BarcodeServiceSet.tupled, BarcodeServiceSet.unapply)
  }

  class CCSreadDataSetT(tag: Tag) extends IdAbleTable[ConsensusReadServiceSet](tag, "datasets_ccsreads") {
    def * = (id, uuid) <>(ConsensusReadServiceSet.tupled, ConsensusReadServiceSet.unapply)
  }

  class ConsensusAlignmentDataSetT(tag: Tag) extends IdAbleTable[ConsensusAlignmentServiceSet](tag, "datasets_ccsalignments") {
    def * = (id, uuid) <>(ConsensusAlignmentServiceSet.tupled, ConsensusAlignmentServiceSet.unapply)
  }

  class ContigDataSetT(tag: Tag) extends IdAbleTable[ContigServiceSet](tag, "datasets_contigs") {
    def * = (id, uuid) <>(ContigServiceSet.tupled, ContigServiceSet.unapply)
  }

  class PacBioDataStoreFileT(tag: Tag) extends Table[DataStoreServiceFile](tag, "datastore_files") {
    def uuid: Rep[UUID] = column[UUID]("uuid", O.PrimaryKey)

    def fileTypeId: Rep[String] = column[String]("file_type_id")

    def sourceId: Rep[String] = column[String]("source_id")

    def fileSize: Rep[Long] = column[Long]("file_size")

    def createdAt: Rep[JodaDateTime] = column[JodaDateTime]("created_at")

    def modifiedAt: Rep[JodaDateTime] = column[JodaDateTime]("modified_at")

    def importedAt: Rep[JodaDateTime] = column[JodaDateTime]("imported_at")

    def path: Rep[String] = column[String]("path", O.Length(500, varying=true))

    // job id output datastore. Perhaps need to define input for jobs that have datastore's as input
    // This needs to be rethought.
    def jobId: Rep[Int] = column[Int]("job_id")

    def jobUUID: Rep[UUID] = column[UUID]("job_uuid")

    def name: Rep[String] = column[String]("name")

    def description: Rep[String] = column[String]("description")

    def isActive: Rep[Boolean] = column[Boolean]("is_active")

    def * = (uuid, fileTypeId, sourceId, fileSize, createdAt, modifiedAt, importedAt, path, jobId, jobUUID, name, description, isActive) <>(DataStoreServiceFile.tupled, DataStoreServiceFile.unapply)

    def uuidIdx = index("datastore_files_uuid", uuid)

    def jobIdIdx = index("datastore_files_job_id", jobId)

    def jobUuidIdx = index("datastore_files_job_uuid", jobUUID)
  }

  implicit val runStatusType = MappedColumnType.base[SupportedRunStates, String](
    {s => s.value()},
    {s => SupportedRunStates.fromValue(s)}
  )
  class RunSummariesT(tag: Tag) extends Table[RunSummary](tag, "RUN_SUMMARIES") {

    def uniqueId: Rep[UUID] = column[UUID]("UNIQUE_ID", O.PrimaryKey)

    def name: Rep[String] = column[String]("NAME")

    def summary: Rep[Option[String]] = column[Option[String]]("SUMMARY")

    def createdBy: Rep[Option[String]] = column[Option[String]]("CREATED_BY")

    def createdAt: Rep[Option[JodaDateTime]] = column[Option[JodaDateTime]]("CREATED_AT")

    def startedAt: Rep[Option[JodaDateTime]] = column[Option[JodaDateTime]]("STARTED_AT")

    def transfersCompletedAt: Rep[Option[JodaDateTime]] = column[Option[JodaDateTime]]("TRANSFERS_COMPLETED_AT")

    def completedAt: Rep[Option[JodaDateTime]] = column[Option[JodaDateTime]]("COMPLETED_AT")

    def status: Rep[SupportedRunStates] = column[SupportedRunStates]("STATUS")

    def totalCells: Rep[Int] = column[Int]("TOTAL_CELLS")

    def numCellsCompleted: Rep[Int] = column[Int]("NUM_CELLS_COMPLETED")

    def numCellsFailed: Rep[Int] = column[Int]("NUM_CELLS_FAILED")

    def instrumentName: Rep[Option[String]] = column[Option[String]]("INSTRUMENT_NAME")

    def instrumentSerialNumber: Rep[Option[String]] = column[Option[String]]("INSTRUMENT_SERIAL_NUMBER")

    def instrumentSwVersion: Rep[Option[String]] = column[Option[String]]("INSTRUMENT_SW_VERSION")

    def primaryAnalysisSwVersion: Rep[Option[String]] = column[Option[String]]("PRIMARY_ANALYSIS_SW_VERSION")

    def context: Rep[Option[String]] = column[Option[String]]("CONTEXT")

    def terminationInfo: Rep[Option[String]] = column[Option[String]]("TERMINATION_INFO")

    def reserved: Rep[Boolean] = column[Boolean]("RESERVED")

    def * = (
        uniqueId,
        name,
        summary,
        createdBy,
        createdAt,
        startedAt,
        transfersCompletedAt,
        completedAt,
        status,
        totalCells,
        numCellsCompleted,
        numCellsFailed,
        instrumentName,
        instrumentSerialNumber,
        instrumentSwVersion,
        primaryAnalysisSwVersion,
        context,
        terminationInfo,
        reserved) <>(RunSummary.tupled, RunSummary.unapply)
  }

  case class DataModelAndUniqueId(dataModel: String, uniqueId: UUID)
  class DataModelsT(tag: Tag) extends Table[DataModelAndUniqueId](tag, "DATA_MODELS") {
    def uniqueId: Rep[UUID] = column[UUID]("UNIQUE_ID", O.PrimaryKey)

    def dataModel: Rep[String] = column[String]("DATA_MODEL", O.SqlType("TEXT"))

    def * = (dataModel, uniqueId) <> (DataModelAndUniqueId.tupled, DataModelAndUniqueId.unapply)

    def summary = foreignKey("SUMMARY_FK", uniqueId, runSummaries)(_.uniqueId)
  }

  implicit val pathType = MappedColumnType.base[Path, String](_.toString, Paths.get(_))
  implicit val collectionStatusType =
    MappedColumnType.base[SupportedAcquisitionStates, String](_.value(), SupportedAcquisitionStates.fromValue)
  class CollectionMetadataT(tag: Tag) extends Table[CollectionMetadata](tag, "COLLECTION_METADATA") {
    def runId: Rep[UUID] = column[UUID]("RUN_ID")
    def run = foreignKey("RUN_FK", runId, runSummaries)(_.uniqueId)

    def uniqueId: Rep[UUID] = column[UUID]("UNIQUE_ID", O.PrimaryKey)

    def well: Rep[String] = column[String]("WELL")

    def name: Rep[String] = column[String]("NAME")

    def summary: Rep[Option[String]] = column[Option[String]]("COLUMN")

    def context: Rep[Option[String]] = column[Option[String]]("CONTEXT")

    def collectionPathUri: Rep[Option[Path]] = column[Option[Path]]("COLLECTION_PATH_URI")

    def status: Rep[SupportedAcquisitionStates] = column[SupportedAcquisitionStates]("STATUS")

    def instrumentId: Rep[Option[String]] = column[Option[String]]("INSTRUMENT_ID")

    def instrumentName: Rep[Option[String]] = column[Option[String]]("INSTRUMENT_NAME")

    def movieMinutes: Rep[Double] = column[Double]("MOVIE_MINUTES")

    def startedAt: Rep[Option[JodaDateTime]] = column[Option[JodaDateTime]]("STARTED_AT")

    def completedAt: Rep[Option[JodaDateTime]] = column[Option[JodaDateTime]]("COMPLETED_AT")

    def terminationInfo: Rep[Option[String]] = column[Option[String]]("TERMINATION_INFO")

    def * = (
        runId,
        uniqueId,
        name,
        well,
        summary,
        context,
        collectionPathUri,
        status,
        instrumentId,
        instrumentName,
        movieMinutes,
        startedAt,
        completedAt,
        terminationInfo) <>(CollectionMetadata.tupled, CollectionMetadata.unapply)

    def idx = index("collection_metadata_run_id", runId)
  }

  class SampleT(tag: Tag) extends Table[Sample](tag, "SAMPLE") {

    def details: Rep[String] = column[String]("DETAILS")

    def uniqueId: Rep[UUID] = column[UUID]("UNIQUE_ID", O.PrimaryKey)

    def name: Rep[String] = column[String]("NAME")

    def createdBy: Rep[String] = column[String]("CREATED_BY")

    def createdAt: Rep[JodaDateTime] = column[JodaDateTime]("CREATED_AT")

    def * = (details, uniqueId, name, createdBy, createdAt) <> (Sample.tupled, Sample.unapply)
  }

  class EulaRecordT(tag: Tag) extends Table[EulaRecord](tag, "eula_record") {
    def user: Rep[String] = column[String]("user")
    def acceptedAt: Rep[JodaDateTime] = column[JodaDateTime]("accepted_at")
    def smrtlinkVersion: Rep[String] = column[String]("smrtlink_version", O.PrimaryKey)
    def enableInstallMetrics: Rep[Boolean] = column[Boolean]("enable_install_metrics")
    def enableJobMetrics: Rep[Boolean] = column[Boolean]("enable_job_metrics")
    def osVersion: Rep[String] = column[String]("os_version")
    def * = (user, acceptedAt, smrtlinkVersion, osVersion, enableInstallMetrics, enableJobMetrics) <> (EulaRecord.tupled, EulaRecord.unapply)
  }

  // DataSet types
  lazy val dsMetaData2 = TableQuery[DataSetMetaT]
  lazy val dsSubread2 = TableQuery[SubreadDataSetT]
  lazy val dsHdfSubread2 = TableQuery[HdfSubreadDataSetT]
  lazy val dsReference2 = TableQuery[ReferenceDataSetT]
  lazy val dsAlignment2 = TableQuery[AlignmentDataSetT]
  lazy val dsBarcode2 = TableQuery[BarcodeDataSetT]
  lazy val dsCCSread2 = TableQuery[CCSreadDataSetT]
  lazy val dsGmapReference2 = TableQuery[GmapReferenceDataSetT]
  lazy val dsCCSAlignment2 = TableQuery[ConsensusAlignmentDataSetT]
  lazy val dsContig2 = TableQuery[ContigDataSetT]

  lazy val datastoreServiceFiles = TableQuery[PacBioDataStoreFileT]

  // Users and Projects
  lazy val projects = TableQuery[ProjectsT]
  lazy val projectsUsers = TableQuery[ProjectsUsersT]

  lazy val engineJobs = TableQuery[EngineJobsT]
  lazy val engineJobsDataSets = TableQuery[EngineJobDataSetT]
  lazy val jobEvents = TableQuery[JobEventsT]
  lazy val jobTags = TableQuery[JobTags]
  lazy val jobsTags = TableQuery[JobsTags]
  lazy val jobTasks = TableQuery[JobTasks]

  // DataSet types
  lazy val datasetMetaTypes = TableQuery[DataSetTypesT]

  // Runs
  lazy val runSummaries = TableQuery[RunSummariesT]
  lazy val dataModels = TableQuery[DataModelsT]
  lazy val collectionMetadata = TableQuery[CollectionMetadataT]

  // Samples
  lazy val samples = TableQuery[SampleT]

  // EULA
  lazy val eulas = TableQuery[EulaRecordT]

  final type SlickTable = TableQuery[_ <: Table[_]]

  lazy val serviceTables: Set[SlickTable] = Set(
    engineJobs,
    datasetMetaTypes,
    engineJobsDataSets,
    jobEvents,
    jobTags,
    jobsTags,
    jobTasks,
    projectsUsers,
    projects,
    dsMetaData2,
    dsSubread2,
    dsHdfSubread2,
    dsReference2,
    dsAlignment2,
    dsBarcode2,
    dsCCSread2,
    dsGmapReference2,
    dsCCSAlignment2,
    dsContig2,
    datastoreServiceFiles,
    eulas)

  lazy val runTables: Set[SlickTable] = Set(runSummaries, dataModels, collectionMetadata, samples)

  lazy val allTables: Set[SlickTable] = serviceTables ++ runTables

  lazy val schema = allTables.map(_.schema).reduce(_ ++ _)
}<|MERGE_RESOLUTION|>--- conflicted
+++ resolved
@@ -41,13 +41,9 @@
 
     def jobJoin = engineJobs.filter(_.id === jobId)
 
-<<<<<<< HEAD
-    def * = (id, jobId, state, message, createdAt) <> (JobEvent.tupled, JobEvent.unapply)
+    def * = (id, jobId, state, message, createdAt, eventTypeId) <> (JobEvent.tupled, JobEvent.unapply)
 
     def idx = index("job_events_job_id", jobId)
-=======
-    def * = (id, jobId, state, message, createdAt, eventTypeId) <> (JobEvent.tupled, JobEvent.unapply)
->>>>>>> 8775ed49
   }
 
   class JobTags(tag: Tag) extends Table[(Int, String)](tag, "job_tags") {
@@ -156,15 +152,11 @@
 
     def findById(i: Int) = engineJobs.filter(_.id === i)
 
-<<<<<<< HEAD
-    def * = (id, uuid, name, pipelineId, createdAt, updatedAt, state, jobTypeId, path, jsonSettings, createdBy, smrtLinkVersion, smrtLinkToolsVersion, isActive) <> (EngineJob.tupled, EngineJob.unapply)
+    def * = (id, uuid, name, pipelineId, createdAt, updatedAt, state, jobTypeId, path, jsonSettings, createdBy, smrtLinkVersion, smrtLinkToolsVersion, isActive, errorMessage) <> (EngineJob.tupled, EngineJob.unapply)
 
     def uuidIdx = index("engine_jobs_uuid", uuid)
 
     def typeIdx = index("engine_jobs_job_type", jobTypeId)
-=======
-    def * = (id, uuid, name, pipelineId, createdAt, updatedAt, state, jobTypeId, path, jsonSettings, createdBy, smrtLinkVersion, smrtLinkToolsVersion, isActive, errorMessage) <> (EngineJob.tupled, EngineJob.unapply)
->>>>>>> 8775ed49
   }
 
   class JobResultT(tag: Tag) extends Table[(Int, String)](tag, "job_results") {
