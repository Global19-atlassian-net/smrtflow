--- conflicted
+++ resolved
@@ -878,9 +878,9 @@
   def insertSubreadDataSet(ds: SubreadServiceDataSet): Future[MessageResponse] =
     insertDataSetSafe[SubreadServiceDataSet](ds, "SubreadSet",
       (id) => { dsSubread2 forceInsert SubreadServiceSet(id, ds.uuid,
-          "cell-id", ds.metadataContextId, ds.wellSampleName, ds.wellName,
-          ds.bioSampleName, ds.cellIndex, ds.instrumentName, ds.instrumentName,
-          ds.runName, "instrument-ctr-version") })
+        ds.cellId, ds.metadataContextId, ds.wellSampleName, ds.wellName,
+        ds.bioSampleName, ds.cellIndex, ds.instrumentName, ds.instrumentName,
+        ds.runName, ds.instrumentControlVersion) })
 
   def insertHdfSubreadDataSet(ds: HdfSubreadServiceDataSet): Future[MessageResponse] =
     insertDataSetSafe[HdfSubreadServiceDataSet](ds, "HdfSubreadSet",
@@ -1280,7 +1280,6 @@
         .map(_ => MessageResponse(s"Successfully set datastore file $id to isActive=$setIsActive"))
   }
 
-<<<<<<< HEAD
   /**
     * Update the Path and the Activity of a DataStore file
     *
@@ -1289,23 +1288,14 @@
     * @param setIsActive activity of the file
     * @return
     */
-  def updateDataStoreFile(id: UUID, path: String, setIsActive: Boolean = true): Future[MessageResponse] = {
-    db.run(datastoreServiceFiles.filter(_.uuid === id)
-        .map(f => (f.isActive, f.path, f.modifiedAt))
-        .update(setIsActive, path, JodaDateTime.now()))
-        .map(_ => MessageResponse(s"Successfully set datastore file $id to path=$path and isActive=$setIsActive"))
-=======
   def updateDataStoreFile(id: UUID, path: Option[String] = None, fileSize: Option[Long] = None, setIsActive: Boolean = true): Future[MessageResponse] = {
     val now = JodaDateTime.now()
-    val q1 = for {
-      d <- datastoreServiceFiles.filter(_.uuid === id)
-    } yield d
+    val q1 = datastoreServiceFiles.filter(_.uuid === id)
     val q2 = List(
       path.map(p => q1.map(f => (f.isActive, f.path, f.modifiedAt)).update((setIsActive, p, now))),
       fileSize.map(fsize => q1.map(f => (f.isActive, f.fileSize, f.modifiedAt)).update((setIsActive, fsize, now)))
     ).flatten
     db.run(DBIO.sequence(q2)).map(_ => MessageResponse(s"Successfully set datastore file $id to path=$path, fileSize=$fileSize and isActive=$setIsActive"))
->>>>>>> dc4ab2ff
   }
 
   /**
