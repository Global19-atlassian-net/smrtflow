--- conflicted
+++ resolved
@@ -100,24 +100,12 @@
     dal.db.run(action)
   }
 
-<<<<<<< HEAD
-  def updateProject(projId: Int, opts: ProjectRequest): Option[Project] = {
-    dal.db.withSession { implicit session =>
-      val now = JodaDateTime.now()
-      val proj = projects.filter(_.id === projId)
-      proj.map(p => (p.name, p.state, p.description, p.updatedAt))
-        .update(opts.name, opts.state, opts.description, now)
-      proj.firstOption
-    }
-  }
-=======
   def updateProject(projId: Int, opts: ProjectRequest): Future[Option[Project]] = {
     val now = JodaDateTime.now()
     val update = projects
       .filter(_.id === projId)
       .map(p => (p.name, p.state, p.description, p.updatedAt))
       .update(opts.name, opts.state, opts.description, now)
->>>>>>> 2b4c869b
 
     val updateAndGet = update >> projects.filter(_.id === projId).result.headOption
 
@@ -154,15 +142,9 @@
       if pu.login === login
     } yield (pu.role, p)
 
-<<<<<<< HEAD
-      val generalProject = projects
-        .filter(_.id === GENERAL_PROJECT_ID)
-        .list.map(UserProjectResponse(None, _))
-=======
     val userProjects = join
       .result
       .map(_.map(j => UserProjectResponse(Some(j._1), j._2)))
->>>>>>> 2b4c869b
 
     val generalProject = projects
       .filter(_.id === GENERAL_PROJECT_ID)
@@ -196,26 +178,6 @@
     dal.db.run(userProjects.zip(genProjects).map(p => p._1 ++ p._2))
   }
 
-<<<<<<< HEAD
-  def setProjectForDatasetId(dsId: Int, projId: Int): MessageResponse = {
-    dal.db.withSession { implicit session =>
-      val now = JodaDateTime.now()
-      dsMetaData2.filter(_.id === dsId)
-        .map(ds => (ds.projectId, ds.updatedAt))
-        .update(projId, now)
-      MessageResponse(s"moved dataset with ID $dsId to project $projId")
-    }
-  }
-
-  def setProjectForDatasetUuid(dsId: UUID, projId: Int): MessageResponse = {
-    dal.db.withSession { implicit session =>
-      val now = JodaDateTime.now()
-      dsMetaData2.filter(_.uuid === dsId)
-        .map(ds => (ds.projectId, ds.updatedAt))
-        .update(projId, now)
-      MessageResponse(s"moved dataset with ID $dsId to project $projId")
-    }
-=======
   def setProjectForDatasetId(dsId: Int, projId: Int): Future[MessageResponse] = {
     val now = JodaDateTime.now()
     val action = dsMetaData2
@@ -236,7 +198,6 @@
       .map(_ => MessageResponse(s"moved dataset with ID $dsId to project $projId"))
 
     dal.db.run(action)
->>>>>>> 2b4c869b
   }
 }
 
@@ -332,16 +293,9 @@
   override def getJobEventsByJobId(jobId: Int): Future[Seq[JobEvent]] =
     dal.db.run(jobEvents.filter(_.jobId === jobId).result)
 
-<<<<<<< HEAD
-  def updateJobState(
-      jobId: Int,
-      state: AnalysisJobStates.JobStates,
-      message: String): String = {
-=======
   def updateJobState(jobId: Int,
                      state: AnalysisJobStates.JobStates,
                      message: String): Future[String] = {
->>>>>>> 2b4c869b
     logger.info(s"Updating job state of job-id $jobId to $state")
     val now = JodaDateTime.now()
     dal.db.run {
@@ -365,27 +319,6 @@
     f
   }
 
-<<<<<<< HEAD
-  def updateJobStateByUUID(
-      jobId: UUID,
-      state: AnalysisJobStates.JobStates,
-      message: String): String = {
-
-    dal.db.withSession { implicit session =>
-
-      val job = engineJobs.filter(_.uuid === jobId).firstOption
-      val q = for {
-        j <- engineJobs if j.uuid === jobId
-      } yield (j.stateId, j.updatedAt)
-
-      job match {
-        case Some(engineJob) =>
-          q.update(state.stateId, JodaDateTime.now()).run
-          val jobEvent = JobEvent(UUID.randomUUID(), engineJob.id, state, message, JodaDateTime.now())
-          jobEvents += jobEvent
-          logger.info(s"Updated job ${jobId.toString} state to $state Event $jobEvent")
-          s"Successfully updated job $jobId to $state"
-=======
   def updateJobStateByUUID(jobId: UUID,
                            state: AnalysisJobStates.JobStates,
                            message: String): Future[String] =
@@ -397,7 +330,6 @@
             engineJobs.filter(_.uuid === jobId).map(j => (j.state, j.updatedAt)).update(state, now),
             jobEvents += JobEvent(UUID.randomUUID(), job.id, state, message, now)
           )
->>>>>>> 2b4c869b
         case None =>
           throw new ResourceNotFoundError(s"Unable to find job $jobId. Failed to update job state to $state")
       }.transactionally
@@ -408,25 +340,14 @@
 
   /**
    * This is the new interface will replace the original createJob
-   *
-   * @param uuid        UUID
-   * @param name        Name of job
+    *
+    * @param uuid UUID
+   * @param name Name of job
    * @param description This is really a comment. FIXME
-   * @param jobTypeId   String of the job type identifier. This should be consistent with the
-   *                    jobTypeId defined in CoreJob
+   * @param jobTypeId String of the job type identifier. This should be consistent with the
+   *                  jobTypeId defined in CoreJob
    * @return
    */
-<<<<<<< HEAD
-  def createJob(
-      uuid: UUID,
-      name: String,
-      description: String,
-      jobTypeId: String,
-      coreJob: CoreJob,
-      entryPoints: Option[Seq[EngineJobEntryPointRecord]] = None,
-      jsonSetting: String,
-      createdBy: Option[String]): EngineJob = {
-=======
   def createJob(uuid: UUID,
                 name: String,
                 description: String,
@@ -435,7 +356,6 @@
                 entryPoints: Option[Seq[EngineJobEntryPointRecord]] = None,
                 jsonSetting: String,
                 createdBy: Option[String]): Future[EngineJob] = {
->>>>>>> 2b4c869b
 
     // This should really be Option[String]
     val path = ""
@@ -481,24 +401,6 @@
     CCSreadServiceDataSet(t1.id, t1.uuid, t1.name, t1.path, t1.createdAt, t1.updatedAt, t1.numRecords, t1.totalLength,
       t1.version, t1.comments, t1.tags, t1.md5, t1.userId, t1.jobId, t1.projectId)
 
-<<<<<<< HEAD
-  def toB(t1: DataSetMetaDataSet) = BarcodeServiceDataSet(
-      t1.id,
-      t1.uuid,
-      t1.name,
-      t1.path,
-      t1.createdAt,
-      t1.updatedAt,
-      t1.numRecords,
-      t1.totalLength,
-      t1.version,
-      t1.comments,
-      t1.tags,
-      t1.md5,
-      t1.userId,
-      t1.jobId,
-      t1.projectId)
-=======
   // TODO(smcclellan): limit is never uesed. add `.take(limit)`?
   def getCCSDataSets(limit: Int = DEFAULT_MAX_DATASET_LIMIT): Future[Seq[CCSreadServiceDataSet]] = {
     val query = dsMetaData2 join dsCCSread2 on (_.id === _.id)
@@ -507,7 +409,6 @@
 
   def toB(t1: DataSetMetaDataSet) = BarcodeServiceDataSet(t1.id, t1.uuid, t1.name, t1.path, t1.createdAt, t1.updatedAt, t1.numRecords, t1.totalLength,
     t1.version, t1.comments, t1.tags, t1.md5, t1.userId, t1.jobId, t1.projectId)
->>>>>>> 2b4c869b
 
   def getBarcodeDataSets(limit: Int = DEFAULT_MAX_DATASET_LIMIT): Future[Seq[BarcodeServiceDataSet]] = {
     val query = dsMetaData2 join dsBarcode2 on (_.id === _.id)
@@ -529,13 +430,6 @@
 
   /**
    * Importing of DataStore File by Job Int Id
-<<<<<<< HEAD
-   *
-   * @param ds
-   * @param jobId
-   * @return
-=======
->>>>>>> 2b4c869b
    */
   def insertDataStoreFileById(ds: DataStoreFile, jobId: Int): Future[String] = getJobById(jobId).flatMap {
     case Some(job) => insertDataStoreByJob(job, ds)
@@ -561,16 +455,6 @@
 
   /**
    * Generic Importing of DataSet by type and Path to dataset file
-<<<<<<< HEAD
-   *
-   * @param dataSetMetaType
-   * @param spath
-   * @param jobId
-   * @param userId
-   * @param projectId
-   * @return
-=======
->>>>>>> 2b4c869b
    */
   protected def insertDataSet(dataSetMetaType: DataSetMetaType, spath: String, jobId: Int, userId: Int, projectId: Int): Future[String] = {
     val path = Paths.get(spath)
@@ -871,22 +755,8 @@
       q.result.headOption.map(_.map(x => toHds(x._1, x._2)))
     }
 
-  def toA(t1: DataSetMetaDataSet) = AlignmentServiceDataSet(
-      t1.id,
-      t1.uuid,
-      t1.name,
-      t1.path,
-      t1.createdAt,
-      t1.updatedAt,
-      t1.numRecords,
-      t1.totalLength,
-      t1.version,
-      t1.comments,
-      t1.tags,
-      t1.md5,
-      t1.userId,
-      t1.jobId,
-      t1.projectId)
+  def toA(t1: DataSetMetaDataSet) = AlignmentServiceDataSet(t1.id, t1.uuid, t1.name, t1.path, t1.createdAt, t1.updatedAt, t1.numRecords, t1.totalLength,
+    t1.version, t1.comments, t1.tags, t1.md5, t1.userId, t1.jobId, t1.projectId)
 
   def getAlignmentDataSets(limit: Int = DEFAULT_MAX_DATASET_LIMIT): Future[Seq[AlignmentServiceDataSet]] =
     dal.db.run {
