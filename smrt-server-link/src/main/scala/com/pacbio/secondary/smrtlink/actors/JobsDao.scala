package com.pacbio.secondary.smrtlink.actors

import java.nio.file.{Files, Paths}
import java.util.UUID

import com.google.common.annotations.VisibleForTesting
import com.pacbio.common.dependency.Singleton
import com.pacbio.common.services.PacBioServiceErrors.ResourceNotFoundError
import com.pacbio.database.Database
import com.pacbio.secondary.analysis.constants.FileTypes
import com.pacbio.secondary.analysis.datasets.DataSetMetaTypes
import com.pacbio.secondary.analysis.datasets.DataSetMetaTypes.DataSetMetaType
import com.pacbio.secondary.analysis.datasets.io.{DataSetJsonUtils, DataSetLoader}
import com.pacbio.secondary.analysis.engine.{CommonMessages, EngineConfig}
import com.pacbio.secondary.analysis.engine.EngineDao.{DataStoreComponent, JobEngineDaoComponent, JobEngineDataStore}
import com.pacbio.secondary.analysis.jobs.JobModels._
import com.pacbio.secondary.analysis.jobs._
import com.pacbio.secondary.smrtlink.SmrtLinkConstants
import com.pacbio.secondary.smrtlink.app.SmrtLinkConfigProvider
import com.pacbio.secondary.smrtlink.database.TableModels._
import com.pacbio.secondary.smrtlink.models._
<<<<<<< HEAD
=======
import com.pacbio.secondary.smrtlink.services.JobRunnerProvider
import com.pacbio.secondary.smrtlink.database.Dal
>>>>>>> f611c4ec
import com.typesafe.scalalogging.LazyLogging
import org.joda.time.{DateTime => JodaDateTime}

import scala.collection.mutable
import scala.concurrent.ExecutionContext.Implicits._
import scala.concurrent.Future
import scala.language.postfixOps
import scala.util.{Failure, Success}
import scala.util.control.NonFatal
import org.flywaydb.core.Flyway
import slick.driver.SQLiteDriver.api._


trait DalProvider {
  val db: Singleton[Database]
}

trait SmrtLinkDalProvider extends DalProvider {
  this: SmrtLinkConfigProvider =>

  override val db: Singleton[Database] = Singleton(() => new Database(dbURI()))
}

@VisibleForTesting
trait TestDalProvider extends DalProvider {
  override val db: Singleton[Database] = Singleton(() => {
    // in-memory DB for tests
    new Database(dbURI = "jdbc:sqlite:")
  })
}

/**
 * SQL Datastore backend configuration and db connection
 */
trait DalComponent {
  val db: Database
}

trait ProjectDataStore extends LazyLogging {
  this: DalComponent with SmrtLinkConstants =>

  def getProjects(limit: Int = 100): Future[Seq[Project]] = db.run(projects.take(limit).result)

  def getProjectById(projId: Int): Future[Option[Project]] =
    db.run(projects.filter(_.id === projId).result.headOption)

  def createProject(opts: ProjectRequest): Future[Project] = {
    val now = JodaDateTime.now()
    val proj = Project(-99, opts.name, opts.description, "CREATED", now, now)
    val action = projects returning projects.map(_.id) into((p, i) => p.copy(id = i)) += proj
    db.run(action)
  }

  def updateProject(projId: Int, opts: ProjectRequest): Future[Option[Project]] = {
    val now = JodaDateTime.now()
    val update = projects
      .filter(_.id === projId)
      .map(p => (p.name, p.state, p.description, p.updatedAt))
      .update(opts.name, opts.state, opts.description, now)

    val updateAndGet = update >> projects.filter(_.id === projId).result.headOption

    db.run(updateAndGet)
  }

  def getProjectUsers(projId: Int): Future[Seq[ProjectUser]] =
    db.run(projectsUsers.filter(_.projectId === projId).result)

  def addProjectUser(projId: Int, user: ProjectUserRequest): Future[MessageResponse] = {
    val action = DBIO.seq(
      projectsUsers.filter(x => x.projectId === projId && x.login === user.login).delete,
      projectsUsers += ProjectUser(projId, user.login, user.role)
    ).map(_ => MessageResponse(s"added user ${user.login} with role ${user.role} to project $projId")).transactionally

    db.run(action)
  }

  def deleteProjectUser(projId: Int, user: String): Future[MessageResponse] = {
    val action = projectsUsers
      .filter(x => x.projectId === projId && x.login === user)
      .delete
      .map(_ => MessageResponse(s"removed user $user from project $projId"))

    db.run(action)
  }

  def getDatasetsByProject(projId: Int): Future[Seq[DataSetMetaDataSet]] =
    db.run(dsMetaData2.filter(_.projectId === projId).result)

  def getUserProjects(login: String): Future[Seq[UserProjectResponse]] = {
    val join = for {
      (pu, p) <- projectsUsers join projects on (_.projectId === _.id)
      if pu.login === login
    } yield (pu.role, p)

    val userProjects = join
      .result
      .map(_.map(j => UserProjectResponse(Some(j._1), j._2)))

    val generalProject = projects
      .filter(_.id === GENERAL_PROJECT_ID)
      .result
      .headOption
      .map(_.map(UserProjectResponse(None, _)).toSeq)

    db.run(userProjects.zip(generalProject).map(p => p._1 ++ p._2))
  }

  def getUserProjectsDatasets(login: String): Future[Seq[ProjectDatasetResponse]] = {
    val userJoin = for {
      pu <- projectsUsers if pu.login === login
      p <- projects if pu.projectId === p.id
      d <- dsMetaData2 if pu.projectId === d.projectId
    } yield (p, d, pu.role)

    val userProjects = userJoin
      .result
      .map(_.map(j => ProjectDatasetResponse(j._1, j._2, Some(j._3))))

    val genJoin = for {
      p <- projects if p.id === GENERAL_PROJECT_ID
      d <- dsMetaData2 if p.id === d.projectId
    } yield (p, d)

    val genProjects = genJoin
      .result
      .map(_.map(j => ProjectDatasetResponse(j._1, j._2, None)))

    db.run(userProjects.zip(genProjects).map(p => p._1 ++ p._2))
  }

  def setProjectForDatasetId(dsId: Int, projId: Int): Future[MessageResponse] = {
    val now = JodaDateTime.now()
    val action = dsMetaData2
      .filter(_.id === dsId)
      .map(ds => (ds.projectId, ds.updatedAt))
      .update(projId, now)
      .map(_ => MessageResponse(s"moved dataset with ID $dsId to project $projId"))

    db.run(action)
  }

  def setProjectForDatasetUuid(dsId: UUID, projId: Int): Future[MessageResponse] = {
    val now = JodaDateTime.now()
    val action = dsMetaData2
      .filter(_.uuid === dsId)
      .map(ds => (ds.projectId, ds.updatedAt))
      .update(projId, now)
      .map(_ => MessageResponse(s"moved dataset with ID $dsId to project $projId"))

    db.run(action)
  }
}

/**
 * SQL Driven JobEngine datastore Backend
 */
trait JobDataStore extends JobEngineDaoComponent with LazyLogging {
  this: DalComponent =>

  val DEFAULT_MAX_DATASET_LIMIT = 5000

  val resolver: JobResourceResolver
  // This is local queue of the Runnable Job instances. Once they're turned into an EngineJob, and submitted, it
  // should be deleted. This should probably just be stored as a json blob in the database.
  var _runnableJobs: mutable.Map[UUID, RunnableJobWithId]

  /**
   * This is the pbscala engine required interface. The `createJob` method is the prefered method to add new jobs
   * to the job manager queue.
   */
  override def addRunnableJob(runnableJob: RunnableJob): Future[EngineJob] = {
    // this should probably default to the system temp dir
    val path = ""

    val createdAt = JodaDateTime.now()
    val name = s"Runnable Job $runnableJob"
    val comment = s"Job comment for $runnableJob"
    val jobTypeId = runnableJob.job.jobOptions.toJob.jobTypeId.id
    val jsonSettings = "{}"

    val job = EngineJob(-99, runnableJob.job.uuid, name, comment, createdAt, createdAt, AnalysisJobStates.CREATED, jobTypeId, path, jsonSettings, None)

    val update = (engineJobs returning engineJobs.map(_.id) into ((j, i) => j.copy(id = i)) += job).flatMap { j =>
      val runnableJobWithId = RunnableJobWithId(j.id, runnableJob.job, runnableJob.state)
      _runnableJobs.update(runnableJob.job.uuid, runnableJobWithId)

      val resolvedPath = resolver.resolve(runnableJobWithId).toAbsolutePath.toString
      val jobEvent = JobEvent(
        UUID.randomUUID(),
        j.id,
        AnalysisJobStates.CREATED,
        s"Created job ${j.id} type $jobTypeId with ${runnableJob.job.uuid.toString}",
        JodaDateTime.now())

      DBIO.seq(
        jobEvents += jobEvent,
        engineJobs.filter(_.id === j.id).map(_.path).update(resolvedPath)
      ).map { _ =>
        job.copy(id = j.id, path = resolvedPath)
      }
    }

    db.run(update.transactionally)
  }

  override def getJobByUUID(jobId: UUID): Future[Option[EngineJob]] =
    db.run(engineJobs.filter(_.uuid === jobId).result.headOption)

  override def getJobById(jobId: Int): Future[Option[EngineJob]] =
    db.run(engineJobs.filter(_.id === jobId).result.headOption)

  def getNextRunnableJob: Future[Either[NoAvailableWorkError, RunnableJob]] = {
    val noWork = NoAvailableWorkError("No Available work to run.")
    _runnableJobs.values.find(_.state == AnalysisJobStates.CREATED) match {
      case Some(job) =>
        getJobById(job.id).map {
          case Some(j) =>
            _runnableJobs.remove(j.uuid)
            Right(RunnableJob(job.job, j.state))
          case None => Left(noWork)
        }
      case None => Future(Left(noWork))
    }
  }

  override def getNextRunnableJobWithId: Future[Either[NoAvailableWorkError, RunnableJobWithId]] = {
    val noWork = NoAvailableWorkError("No Available work to run.")
    _runnableJobs.values.find(_.state == AnalysisJobStates.CREATED) match {
      case Some(job) =>
        getJobById(job.id).map {
          case Some(j) =>
            _runnableJobs.remove(j.uuid)
            Right(RunnableJobWithId(job.id, job.job, j.state))
          case None => Left(noWork)
        }
      case None => Future(Left(noWork))
    }
  }

  /**
   * Get all the Job Events accosciated with a specific job
   */
  override def getJobEventsByJobId(jobId: Int): Future[Seq[JobEvent]] =
    db.run(jobEvents.filter(_.jobId === jobId).result)

  def updateJobState(
      jobId: Int,
      state: AnalysisJobStates.JobStates,
      message: String): Future[String] = {
    logger.info(s"Updating job state of job-id $jobId to $state")
    val now = JodaDateTime.now()
    db.run {
      DBIO.seq(
        engineJobs.filter(_.id === jobId).map(j => (j.state, j.updatedAt)).update(state, now),
        jobEvents += JobEvent(UUID.randomUUID(), jobId, state, message, now)
      ).transactionally
    }.map(_ => s"Successfully updated job $jobId to $state")
  }

  override def updateJobStateByUUID(uuid: UUID, state: AnalysisJobStates.JobStates): Future[String] = {
<<<<<<< HEAD
    val f = db.run(engineJobs
=======
    logger.info(s"attempting db update of job $uuid state to $state")
    val f = dal.db.run(engineJobs
>>>>>>> f611c4ec
      .filter(_.uuid === uuid)
      .map(j => (j.state, j.updatedAt))
      .update(state, JodaDateTime.now()))
      .map(_ => s"Successfully updated job $uuid to $state")
    f.onComplete {
      case Success(_) => logger.debug(s"Successfully updated job ${uuid.toString} to $state")
      case Failure(ex) => logger.error(s"Unable to update state of job id ${uuid.toString} to state $state Error ${ex.getMessage}")
    }
    f
  }

  def updateJobStateByUUID(
      jobId: UUID,
      state: AnalysisJobStates.JobStates,
      message: String): Future[String] =
    db.run {
      val now = JodaDateTime.now()
      engineJobs.filter(_.uuid === jobId).result.headOption.flatMap {
        case Some(job) =>
          DBIO.seq(
            engineJobs.filter(_.uuid === jobId).map(j => (j.state, j.updatedAt)).update(state, now),
            jobEvents += JobEvent(UUID.randomUUID(), job.id, state, message, now)
          )
        case None =>
          throw new ResourceNotFoundError(s"Unable to find job $jobId. Failed to update job state to $state")
      }.transactionally
    }.map { _ =>
      logger.info(s"Updated job ${jobId.toString} state to $state")
      s"Successfully updated job $jobId to $state"
    }

  /**
   * This is the new interface will replace the original createJob
   *
   * @param uuid        UUID
   * @param name        Name of job
   * @param description This is really a comment. FIXME
   * @param jobTypeId   String of the job type identifier. This should be consistent with the
   *                    jobTypeId defined in CoreJob
   * @return
   */
  def createJob(
      uuid: UUID,
      name: String,
      description: String,
      jobTypeId: String,
      coreJob: CoreJob,
      entryPoints: Option[Seq[EngineJobEntryPointRecord]] = None,
      jsonSetting: String,
      createdBy: Option[String]): Future[EngineJob] = {

    // This should really be Option[String]
    val path = ""
    // TODO(smcclellan): Use dependency-injected Clock instance
    val createdAt = JodaDateTime.now()

    val engineJob = EngineJob(-9999, uuid, name, description, createdAt, createdAt, AnalysisJobStates.CREATED, jobTypeId, path, jsonSetting, createdBy)

    logger.info(s"Creating Job $engineJob")

    val updates = (engineJobs returning engineJobs.map(_.id) into ((j, i) => j.copy(id = i)) += engineJob) flatMap { job =>
      val jobId = job.id
      val rJob = RunnableJobWithId(jobId, coreJob, AnalysisJobStates.CREATED)
      _runnableJobs.update(uuid, rJob)

      val resolvedPath = resolver.resolve(rJob).toAbsolutePath.toString
      val jobEvent = JobEvent(
        UUID.randomUUID(),
        jobId,
        AnalysisJobStates.CREATED,
        s"Created job $jobId type $jobTypeId with ${uuid.toString}",
        JodaDateTime.now())

      DBIO.seq(
        engineJobs.filter(_.id === jobId).map(_.path).update(resolvedPath),
        jobEvents += jobEvent,
        engineJobsDataSets ++= entryPoints.getOrElse(Nil).map(e => EngineJobEntryPoint(jobId, e.datasetUUID, e.datasetType))
      ).map(_ => engineJob.copy(id = jobId, path = resolvedPath))
    }

    db.run(updates.transactionally)
  }

  // TODO(smcclellan): limit is never uesed. add `.take(limit)`?
  override def getJobs(limit: Int = 100): Future[Seq[EngineJob]] = db.run(engineJobs.result)

  def getJobsByTypeId(jobTypeId: String): Future[Seq[EngineJob]] =
    db.run(engineJobs.filter(_.jobTypeId === jobTypeId).result)

  def getJobEntryPoints(jobId: Int): Future[Seq[EngineJobEntryPoint]] =
    db.run(engineJobsDataSets.filter(_.jobId === jobId).result)


  def toCCSread(t1: DataSetMetaDataSet) =
    CCSreadServiceDataSet(t1.id, t1.uuid, t1.name, t1.path, t1.createdAt, t1.updatedAt, t1.numRecords, t1.totalLength,
      t1.version, t1.comments, t1.tags, t1.md5, t1.userId, t1.jobId, t1.projectId)

  // TODO(smcclellan): limit is never uesed. add `.take(limit)`?
  def getCCSDataSets(limit: Int = DEFAULT_MAX_DATASET_LIMIT): Future[Seq[CCSreadServiceDataSet]] = {
    val query = dsMetaData2 join dsCCSread2 on (_.id === _.id)
    db.run(query.result.map(_.map(x => toCCSread(x._1))))
  }

  def toB(t1: DataSetMetaDataSet) = BarcodeServiceDataSet(
      t1.id,
      t1.uuid,
      t1.name,
      t1.path,
      t1.createdAt,
      t1.updatedAt,
      t1.numRecords,
      t1.totalLength,
      t1.version,
      t1.comments,
      t1.tags,
      t1.md5,
      t1.userId,
      t1.jobId,
      t1.projectId)

  def getBarcodeDataSets(limit: Int = DEFAULT_MAX_DATASET_LIMIT): Future[Seq[BarcodeServiceDataSet]] = {
    val query = dsMetaData2 join dsBarcode2 on (_.id === _.id)
    db.run(query.result.map(_.map(x => toB(x._1))))
  }
}

/**
 * Model extend DataSet Component to have 'extended' importing of datastore files by file type
 * (e.g., DataSet, Report)
 *
 * Mixin the Job Component because the files depended on the job
 */
trait DataSetStore extends DataStoreComponent with LazyLogging {
  this: JobDataStore with DalComponent =>

  val DEFAULT_PROJECT_ID = 1
  val DEFAULT_USER_ID = 1

  /**
   * Importing of DataStore File by Job Int Id
   */
  def insertDataStoreFileById(ds: DataStoreFile, jobId: Int): Future[String] = getJobById(jobId).flatMap {
    case Some(job) => insertDataStoreByJob(job, ds)

    case None => throw new ResourceNotFoundError(s"Failed to import $ds Failed to find job id $jobId")
  }

  def insertDataStoreFileByUUID(ds: DataStoreFile, jobId: UUID): Future[String] = getJobByUUID(jobId).flatMap {
    case Some(job) => insertDataStoreByJob(job, ds)
    case None => throw new ResourceNotFoundError(s"Failed to import $ds Failed to find job id $jobId")
  }

  override def addDataStoreFile(ds: DataStoreJobFile): Future[Either[CommonMessages.FailedMessage, CommonMessages.SuccessMessage]] = {
    logger.info(s"adding datastore file for $ds")
    getJobByUUID(ds.jobId).flatMap {
      case Some(engineJob) => insertDataStoreByJob(engineJob, ds.dataStoreFile)
        .map(m => Right(CommonMessages.SuccessMessage(m)))
        .recover {
          case NonFatal(e) => Left(CommonMessages.FailedMessage(s"Failed to add datastore file file $ds Error ${e.getMessage}"))
        }
      case None => Future(Left(CommonMessages.FailedMessage(s"Failed to find jobId ${ds.jobId}")))
    }
  }

  /**
   * Generic Importing of DataSet by type and Path to dataset file
   */
  protected def insertDataSet(dataSetMetaType: DataSetMetaType, spath: String, jobId: Int, userId: Int, projectId: Int): Future[String] = {
    val path = Paths.get(spath)
    dataSetMetaType match {
      case DataSetMetaTypes.Subread =>
        val dataset = DataSetLoader.loadSubreadSet(path)
        val sds = Converters.convert(dataset, path.toAbsolutePath, userId, jobId, projectId)
        insertSubreadDataSet(sds)
      case DataSetMetaTypes.Reference =>
        val dataset = DataSetLoader.loadReferenceSet(path)
        val sds = Converters.convert(dataset, path.toAbsolutePath, userId, jobId, projectId)
        insertReferenceDataSet(sds)
      case DataSetMetaTypes.HdfSubread =>
        val dataset = DataSetLoader.loadHdfSubreadSet(path)
        val sds = Converters.convert(dataset, path.toAbsolutePath, userId, jobId, projectId)
        insertHdfSubreadDataSet(sds)
      case DataSetMetaTypes.Alignment =>
        val dataset = DataSetLoader.loadAlignmentSet(path)
        val sds = Converters.convert(dataset, path.toAbsolutePath, userId, jobId, projectId)
        insertAlignmentDataSet(sds)
      case DataSetMetaTypes.Barcode =>
        val dataset = DataSetLoader.loadBarcodeSet(path)
        val sds = Converters.convert(dataset, path.toAbsolutePath, userId, jobId, projectId)
        insertBarcodeDataSet(sds)
      case x =>
        val msg = s"Unsupported DataSet type $x. Skipping DataSet Import of $path"
        logger.warn(msg)
        Future(msg)
    }
  }

  protected def insertDataStoreByJob(engineJob: EngineJob, ds: DataStoreFile): Future[String] = {
    logger.info(s"Inserting DataStore File $ds with job id ${engineJob.id}")

    // TODO(smcclellan): Use dependency-injected Clock instance
    val createdAt = JodaDateTime.now()
    val modifiedAt = createdAt
    val importedAt = createdAt

    if (ds.isChunked) {
      Future(s"Skipping inserting of Chunked DataStoreFile $ds")
    } else {
      // Extended details import if file type is a DataSet
      DataSetMetaTypes.toDataSetType(ds.fileTypeId) match {
        case Some(typ) =>
          val insert = DBIO.from(insertDataSet(typ, ds.path, engineJob.id, DEFAULT_USER_ID, DEFAULT_PROJECT_ID))
          val action = datastoreServiceFiles.filter(_.uuid === ds.uniqueId).result.headOption.flatMap {
            case Some(_) =>
              logger.info(s"Already imported. Skipping inserting of datastore file $ds")
              insert
            case None =>
              logger.info(s"importing datastore file into db $ds")
              val dss = DataStoreServiceFile(ds.uniqueId, ds.fileTypeId, ds.sourceId, ds.fileSize, createdAt, modifiedAt, importedAt, ds.path, engineJob.id, engineJob.uuid, ds.name, ds.description)
              (datastoreServiceFiles += dss).flatMap(_ => insert)
          }
          db.run(action.transactionally)
        case None =>
          val unsupportedString =
            s"Unsupported DataSet type ${ds.fileTypeId}. Imported $ds. Skipping extended/detailed importing"
          val action = datastoreServiceFiles.filter(_.uuid === ds.uniqueId).result.headOption.flatMap {
            case Some(_) =>
              logger.info(s"Already imported. Skipping inserting of datastore file $ds")
              DBIO.from(Future(unsupportedString))
            case None =>
              val dss = DataStoreServiceFile(ds.uniqueId, ds.fileTypeId, ds.sourceId, ds.fileSize, createdAt, modifiedAt, importedAt, ds.path, engineJob.id, engineJob.uuid, ds.name, ds.description)
              (datastoreServiceFiles += dss).map(_ => unsupportedString)
          }
          db.run(action.transactionally)
      }
    }
  }

  def getDataStoreFiles2: Future[Seq[DataStoreServiceFile]] = db.run(datastoreServiceFiles.result)

  def getDataStoreFileByUUID2(uuid: UUID): Future[Option[DataStoreServiceFile]] =
    db.run(datastoreServiceFiles.filter(_.uuid === uuid).result.headOption)

  def getDataStoreServiceFilesByJobId(i: Int): Future[Seq[DataStoreServiceFile]] =
    db.run(datastoreServiceFiles.filter(_.jobId === i).result)

  def getDataStoreReportFilesByJobId(jobId: Int): Future[Seq[DataStoreReportFile]] =
    db.run {
      datastoreServiceFiles
        .filter(_.jobId === jobId)
        .filter(_.fileTypeId === FileTypes.REPORT.fileTypeId)
        .result
    }.map(_.map((d: DataStoreServiceFile) => DataStoreReportFile(d, d.sourceId.split("-").head)))

  // Return the contents of the Report
  def getDataStoreReportByUUID(reportUUID: UUID): Future[Option[String]] = {
    val action = datastoreServiceFiles.filter(_.uuid === reportUUID).result.headOption.map {
      case Some(x) =>
        if (Files.exists(Paths.get(x.path))) {
          Option(scala.io.Source.fromFile(x.path).mkString)
        } else {
          logger.error(s"Unable to find report ${x.uuid} path ${x.path}")
          None
        }
      case None => None
    }
    db.run(action)
  }

  private def getDataSetMetaDataSet(uuid: UUID): Future[Option[DataSetMetaDataSet]] =
    db.run(dsMetaData2.filter(_.uuid === uuid).result.headOption)

  private def insertMetaData(ds: ServiceDataSetMetadata): DBIOAction[Int, NoStream, Effect.Read with Effect.Write] = {
    val createdAt = JodaDateTime.now()
    val modifiedAt = createdAt
    dsMetaData2 returning dsMetaData2.map(_.id) += DataSetMetaDataSet(
      -999, ds.uuid, ds.name, ds.path, createdAt, modifiedAt, ds.numRecords, ds.totalLength, ds.tags, ds.version,
      ds.comments, ds.md5, ds.userId, ds.jobId, ds.projectId, isActive = true)
  }

  // TODO(smcclellan): Can these insertXXXDataSet methods by combined into one method?
  def insertReferenceDataSet(ds: ReferenceServiceDataSet): Future[String] =
    getDataSetMetaDataSet(ds.uuid).flatMap {
      case Some(_) =>
        val msg = s"ReferenceSet ${ds.uuid} already imported. Skipping importing of $ds"
        logger.debug(msg)
        Future(msg)
      case None =>
        db.run {
          insertMetaData(ds).flatMap { id =>
            // TODO(smcclellan): Here and below, remove use of forceInsert and allow ids to make use of autoinc
            // TODO(smcclellan): Link datasets to metadata with foreign key, rather than forcing the id value
            dsReference2 forceInsert ReferenceServiceSet(id, ds.uuid, ds.ploidy, ds.organism)
          }.map { _ =>
            val m = s"imported ReferencecSet ${ds.uuid} from ${ds.path}"
            logger.info(m)
            m
          }
        }
    }

  def insertSubreadDataSet(ds: SubreadServiceDataSet): Future[String] =
    getDataSetMetaDataSet(ds.uuid).flatMap {
      case Some(_) =>
        val msg = s"SubreadSet ${ds.uuid} already imported. Skipping importing of $ds"
        logger.debug(msg)
        Future(msg)
      case None =>
        db.run {
          insertMetaData(ds).flatMap { id =>
            dsSubread2 forceInsert SubreadServiceSet(id, ds.uuid, "cell-id", ds.metadataContextId, ds.wellSampleName,
              ds.wellName, ds.bioSampleName, ds.cellIndex, ds.instrumentName, ds.instrumentName, ds.runName,
              "instrument-ctr-version")
          }.map { _ =>
            val m = s"imported SubreadSet ${ds.uuid} from ${ds.path}"
            logger.info(m)
            m
          }
        }
    }

  def insertHdfSubreadDataSet(ds: HdfSubreadServiceDataSet): Future[String] =
    getDataSetMetaDataSet(ds.uuid).flatMap {
      case Some(_) =>
        val msg = s"HdfSubreadSet ${ds.uuid} already imported. Skipping importing of $ds"
        logger.debug(msg)
        Future(msg)
      case None =>
        db.run {
          insertMetaData(ds).flatMap { id =>
            dsHdfSubread2 forceInsert HdfSubreadServiceSet(id, ds.uuid, "cell-id", ds.metadataContextId,
              ds.wellSampleName, ds.wellName, ds.bioSampleName, ds.cellIndex, ds.instrumentName, ds.instrumentName,
              ds.runName, "instrument-ctr-version")
          }.map { _ =>
            val m = s"imported HdfSubreadSet ${ds.uuid} from ${ds.path}"
            logger.info(m)
            m
          }
        }
    }

  def insertAlignmentDataSet(ds: AlignmentServiceDataSet): Future[String] = {
    logger.debug(s"Inserting AlignmentSet $ds")
    db.run {
      insertMetaData(ds).flatMap { id =>
        dsAlignment2 forceInsert AlignmentServiceSet(id, ds.uuid)
      }.map(_ => s"Successfully entered Alignment dataset $ds")
    }
  }

  def insertBarcodeDataSet(ds: BarcodeServiceDataSet): Future[String] = {
    logger.debug(s"Inserting BarcodeSet $ds")
    db.run {
      insertMetaData(ds).flatMap { id =>
        dsBarcode2 forceInsert BarcodeServiceSet(id, ds.uuid)
      }.map(_ => s"Successfully entered Barcode dataset $ds")
    }
  }

  def getDataSetTypeById(typeId: String): Future[Option[ServiceDataSetMetaType]] =
    db.run(datasetTypes.filter(_.id === typeId).result.headOption)

  def getDataSetTypes: Future[Seq[ServiceDataSetMetaType]] = db.run(datasetTypes.result)

  // Get All DataSets mixed in type. Only metadata
  def getDataSetByUUID(id: UUID): Future[Option[DataSetMetaDataSet]] =
    db.run(datasetMetaTypeByUUID(id).result.headOption)

  def getDataSetById(id: Int): Future[Option[DataSetMetaDataSet]] =
    db.run(datasetMetaTypeById(id).result.headOption)

  def datasetMetaTypeById(id: Int) = dsMetaData2.filter(_.id === id)

  def datasetMetaTypeByUUID(id: UUID) = dsMetaData2.filter(_.uuid === id)

  // util for converting to the old model
  def toSds(t1: DataSetMetaDataSet, t2: SubreadServiceSet): SubreadServiceDataSet =
    SubreadServiceDataSet(t1.id, t1.uuid, t1.name, t1.path, t1.createdAt, t1.updatedAt, t1.numRecords, t1.totalLength,
      t1.version, t1.comments, t1.tags, t1.md5, t2.instrumentName, t2.metadataContextId, t2.wellSampleName, t2.wellName, t2.bioSampleName, t2.cellIndex, t2.runName, t1.userId, t1.jobId, t1.projectId)

  // FIXME. REALLY, REALLY need to generalize this.
  def getSubreadDataSetById(id: Int): Future[Option[SubreadServiceDataSet]] =
    db.run {
      val q = datasetMetaTypeById(id) join dsSubread2 on (_.id === _.id)
      q.result.headOption.map(_.map(x => toSds(x._1, x._2)))
    }

  private def subreadToDetails(ds: Future[Option[SubreadServiceDataSet]]): Future[Option[String]] =
    ds.map(_.map(x => DataSetJsonUtils.subreadSetToJson(DataSetLoader.loadSubreadSet(Paths.get(x.path)))))


  def getSubreadDataSetDetailsById(id: Int): Future[Option[String]] = subreadToDetails(getSubreadDataSetById(id))

  def getSubreadDataSetDetailsByUUID(uuid: UUID): Future[Option[String]] = subreadToDetails(getSubreadDataSetByUUID(uuid))

  def getSubreadDataSetByUUID(id: UUID): Future[Option[SubreadServiceDataSet]] =
    db.run {
      val q = datasetMetaTypeByUUID(id) join dsSubread2 on (_.id === _.id)
      q.result.headOption.map(_.map(x => toSds(x._1, x._2)))
    }

  def getSubreadDataSets(limit: Int = DEFAULT_MAX_DATASET_LIMIT): Future[Seq[SubreadServiceDataSet]] =
    db.run {
      val q = dsMetaData2 join dsSubread2 on (_.id === _.id)
      q.result.map(_.map(x => toSds(x._1, x._2)))
    }

  // conversion util for keeping the old interface
  def toR(t1: DataSetMetaDataSet, t2: ReferenceServiceSet): ReferenceServiceDataSet =
    ReferenceServiceDataSet(t1.id, t1.uuid, t1.name, t1.path, t1.createdAt, t1.updatedAt, t1.numRecords, t1.totalLength,
      t1.version, t1.comments, t1.tags, t1.md5, t1.userId, t1.jobId, t1.projectId, t2.ploidy, t2.organism)

  def getReferenceDataSets(limit: Int = DEFAULT_MAX_DATASET_LIMIT): Future[Seq[ReferenceServiceDataSet]] =
    db.run {
      val q = dsMetaData2 join dsReference2 on (_.id === _.id)
      q.result.map(_.map(x => toR(x._1, x._2)))
    }

  def getReferenceDataSetById(id: Int): Future[Option[ReferenceServiceDataSet]] =
    db.run {
      val q = datasetMetaTypeById(id) join dsReference2 on (_.id === _.id)
      q.result.headOption.map(_.map(x => toR(x._1, x._2)))
    }

  private def referenceToDetails(ds: Future[Option[ReferenceServiceDataSet]]): Future[Option[String]] =
    ds.map(_.map(x => DataSetJsonUtils.referenceSetToJson(DataSetLoader.loadReferenceSet(Paths.get(x.path)))))

  def getReferenceDataSetDetailsById(id: Int): Future[Option[String]] = referenceToDetails(getReferenceDataSetById(id))

  def getReferenceDataSetDetailsByUUID(uuid: UUID): Future[Option[String]] =
    referenceToDetails(getReferenceDataSetByUUID(uuid))

  def getReferenceDataSetByUUID(id: UUID): Future[Option[ReferenceServiceDataSet]] =
    db.run {
      val q = datasetMetaTypeByUUID(id) join dsReference2 on (_.id === _.id)
      q.result.headOption.map(_.map(x => toR(x._1, x._2)))
    }

  def getHdfDataSets(limit: Int = DEFAULT_MAX_DATASET_LIMIT): Future[Seq[HdfSubreadServiceDataSet]] =
    db.run {
      val q = dsMetaData2 join dsHdfSubread2 on (_.id === _.id)
      q.result.map(_.map(x => toHds(x._1, x._2)))
    }

  def toHds(t1: DataSetMetaDataSet, t2: HdfSubreadServiceSet): HdfSubreadServiceDataSet =
    HdfSubreadServiceDataSet(t1.id, t1.uuid, t1.name, t1.path, t1.createdAt, t1.updatedAt, t1.numRecords, t1.totalLength,
      t1.version, t1.comments, t1.tags, t1.md5, t2.instrumentName, t2.metadataContextId, t2.wellSampleName, t2.wellName, t2.bioSampleName, t2.cellIndex, t2.runName, t1.userId, t1.jobId, t1.projectId)

  def getHdfDataSetById(id: Int): Future[Option[HdfSubreadServiceDataSet]] =
    db.run {
      val q = datasetMetaTypeById(id) join dsHdfSubread2 on (_.id === _.id)
      q.result.headOption.map(_.map(x => toHds(x._1, x._2)))
    }

  private def hdfsubreadToDetails(ds: Future[Option[HdfSubreadServiceDataSet]]): Future[Option[String]] =
    ds.map(_.map(x => DataSetJsonUtils.hdfSubreadSetToJson(DataSetLoader.loadHdfSubreadSet(Paths.get(x.path)))))

  def getHdfDataSetDetailsById(id: Int): Future[Option[String]] = hdfsubreadToDetails(getHdfDataSetById(id))

  def getHdfDataSetDetailsByUUID(uuid: UUID): Future[Option[String]] = hdfsubreadToDetails(getHdfDataSetByUUID(uuid))

  def getHdfDataSetByUUID(id: UUID): Future[Option[HdfSubreadServiceDataSet]] =
    db.run {
      val q = datasetMetaTypeByUUID(id) join dsHdfSubread2 on (_.id === _.id)
      q.result.headOption.map(_.map(x => toHds(x._1, x._2)))
    }

  def toA(t1: DataSetMetaDataSet) = AlignmentServiceDataSet(
      t1.id,
      t1.uuid,
      t1.name,
      t1.path,
      t1.createdAt,
      t1.updatedAt,
      t1.numRecords,
      t1.totalLength,
      t1.version,
      t1.comments,
      t1.tags,
      t1.md5,
      t1.userId,
      t1.jobId,
      t1.projectId)

  def getAlignmentDataSets(limit: Int = DEFAULT_MAX_DATASET_LIMIT): Future[Seq[AlignmentServiceDataSet]] =
    db.run {
      val q = dsMetaData2 join dsAlignment2 on (_.id === _.id)
      q.result.map(_.map(x => toA(x._1)))
    }

  def getAlignmentDataSetById(id: Int): Future[Option[AlignmentServiceDataSet]] =
    db.run {
      val q = datasetMetaTypeById(id) join dsAlignment2 on (_.id === _.id)
      q.result.headOption.map(_.map(x => toA(x._1)))
    }

  def getAlignmentDataSetByUUID(id: UUID): Future[Option[AlignmentServiceDataSet]] =
    db.run {
      val q = datasetMetaTypeByUUID(id) join dsAlignment2 on (_.id === _.id)
      q.result.headOption.map(_.map(x => toA(x._1)))
    }

  def getCCSDataSetById(id: Int): Future[Option[CCSreadServiceDataSet]] =
    db.run {
      val q = datasetMetaTypeById(id) join dsCCSread2 on (_.id === _.id)
      q.result.headOption.map(_.map(x => toCCSread(x._1)))
    }

  def getCCSDataSetByUUID(id: UUID): Future[Option[CCSreadServiceDataSet]] =
    db.run {
      val q = datasetMetaTypeByUUID(id) join dsCCSread2 on (_.id === _.id)
      q.result.headOption.map(_.map(x => toCCSread(x._1)))
    }

  def getBarcodeDataSetById(id: Int): Future[Option[BarcodeServiceDataSet]] =
    db.run {
      val q = datasetMetaTypeById(id) join dsBarcode2 on (_.id === _.id)
      q.result.headOption.map(_.map(x => toB(x._1)))
    }

  def getBarcodeDataSetByUUID(id: UUID): Future[Option[BarcodeServiceDataSet]] =
    db.run {
      val q = datasetMetaTypeByUUID(id) join dsBarcode2 on (_.id === _.id)
      q.result.headOption.map(_.map(x => toB(x._1)))
    }

  private def barcodeSetToDetails(ds: Future[Option[BarcodeServiceDataSet]]): Future[Option[String]] = {
    ds.map(_.map(x => DataSetJsonUtils.barcodeSetToJson(DataSetLoader.loadBarcodeSet(Paths.get(x.path)))))
  }

  def getBarcodeDataSetDetailsById(id: Int): Future[Option[String]] = barcodeSetToDetails(getBarcodeDataSetById(id))

  def getBarcodeDataSetDetailsByUUID(uuid: UUID): Future[Option[String]] = barcodeSetToDetails(getBarcodeDataSetByUUID(uuid))

  def toDataStoreJobFile(x: DataStoreServiceFile) =
    // This is has the wrong job uuid
    DataStoreJobFile(x.uuid, DataStoreFile(x.uuid, x.sourceId, x.fileTypeId, x.fileSize, x.createdAt, x.modifiedAt, x.path, name=x.name, description=x.description))

  def getDataStoreFilesByJobId(i: Int): Future[Seq[DataStoreJobFile]] =
    db.run(datastoreServiceFiles.filter(_.jobId === i).result.map(_.map(toDataStoreJobFile)))

  // Need to clean all this all up. There's inconsistencies all over the place.
  override def getDataStoreFiles: Future[Seq[DataStoreJobFile]] =
    db.run(datastoreServiceFiles.result.map(_.map(toDataStoreJobFile)))

  override def getDataStoreFileByUUID(uuid: UUID): Future[Option[DataStoreJobFile]] =
    db.run(datastoreServiceFiles.filter(_.uuid === uuid).result.headOption.map(_.map(toDataStoreJobFile)))

  override def getDataStoreFilesByJobUUID(uuid: UUID): Future[Seq[DataStoreJobFile]] =
    db.run {
      val q = for {
        engineJob <- engineJobs.filter(_.uuid === uuid)
        dsFiles <- datastoreServiceFiles.filter(_.jobId === engineJob.id)
      } yield dsFiles
      q.result.map(_.map(toDataStoreJobFile))
    }
}

<<<<<<< HEAD
class JobsDao(val db: Database, val resolver: JobResourceResolver) extends JobEngineDataStore
=======
class JobsDao(val dal: Dal, engineConfig: EngineConfig, val resolver: JobResourceResolver) extends JobEngineDataStore
>>>>>>> f611c4ec
with DalComponent
with SmrtLinkConstants
with ProjectDataStore
with JobDataStore
with DataSetStore {

  import JobModels._

  var _runnableJobs = mutable.Map[UUID, RunnableJobWithId]()
}

trait JobsDaoProvider {
  this: DalProvider with SmrtLinkConfigProvider  =>

<<<<<<< HEAD
  val jobsDao: Singleton[JobsDao] = Singleton(() => new JobsDao(db(), jobResolver()))
=======
  val jobsDao: Singleton[JobsDao] = Singleton(() => new JobsDao(dal(), jobEngineConfig(), jobResolver()))
>>>>>>> f611c4ec
}<|MERGE_RESOLUTION|>--- conflicted
+++ resolved
@@ -19,11 +19,6 @@
 import com.pacbio.secondary.smrtlink.app.SmrtLinkConfigProvider
 import com.pacbio.secondary.smrtlink.database.TableModels._
 import com.pacbio.secondary.smrtlink.models._
-<<<<<<< HEAD
-=======
-import com.pacbio.secondary.smrtlink.services.JobRunnerProvider
-import com.pacbio.secondary.smrtlink.database.Dal
->>>>>>> f611c4ec
 import com.typesafe.scalalogging.LazyLogging
 import org.joda.time.{DateTime => JodaDateTime}
 
@@ -33,7 +28,6 @@
 import scala.language.postfixOps
 import scala.util.{Failure, Success}
 import scala.util.control.NonFatal
-import org.flywaydb.core.Flyway
 import slick.driver.SQLiteDriver.api._
 
 
@@ -285,12 +279,8 @@
   }
 
   override def updateJobStateByUUID(uuid: UUID, state: AnalysisJobStates.JobStates): Future[String] = {
-<<<<<<< HEAD
+    logger.info(s"attempting db update of job $uuid state to $state")
     val f = db.run(engineJobs
-=======
-    logger.info(s"attempting db update of job $uuid state to $state")
-    val f = dal.db.run(engineJobs
->>>>>>> f611c4ec
       .filter(_.uuid === uuid)
       .map(j => (j.state, j.updatedAt))
       .update(state, JodaDateTime.now()))
@@ -849,11 +839,7 @@
     }
 }
 
-<<<<<<< HEAD
-class JobsDao(val db: Database, val resolver: JobResourceResolver) extends JobEngineDataStore
-=======
-class JobsDao(val dal: Dal, engineConfig: EngineConfig, val resolver: JobResourceResolver) extends JobEngineDataStore
->>>>>>> f611c4ec
+class JobsDao(val db: Database, engineConfig: EngineConfig, val resolver: JobResourceResolver) extends JobEngineDataStore
 with DalComponent
 with SmrtLinkConstants
 with ProjectDataStore
@@ -868,9 +854,5 @@
 trait JobsDaoProvider {
   this: DalProvider with SmrtLinkConfigProvider  =>
 
-<<<<<<< HEAD
-  val jobsDao: Singleton[JobsDao] = Singleton(() => new JobsDao(db(), jobResolver()))
-=======
-  val jobsDao: Singleton[JobsDao] = Singleton(() => new JobsDao(dal(), jobEngineConfig(), jobResolver()))
->>>>>>> f611c4ec
+  val jobsDao: Singleton[JobsDao] = Singleton(() => new JobsDao(db(), jobEngineConfig(), jobResolver()))
 }