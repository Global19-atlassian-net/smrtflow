package com.pacbio.secondary.smrtlink.database

import java.util.UUID

import com.pacbio.common.dependency.Singleton
import com.pacbio.common.services.PacBioServiceErrors.{UnprocessableEntityError, ResourceNotFoundError}
import com.pacbio.secondary.smrtlink.actors._
import com.pacbio.secondary.smrtlink.models._

import scala.concurrent.ExecutionContext.Implicits._
import scala.concurrent.Future

import slick.driver.SQLiteDriver.api._


/**
 * RunDao that stores run designs in a Slick database.
 */
class DatabaseRunDao(dal: Dal, parser: DataModelParser) extends RunDao {
  import TableModels._

<<<<<<< HEAD
  private def putResults(results: ParseResults, update: Boolean = false)(implicit session: Session): Unit = {
    try {
      var reserved = Seq.empty[Boolean]
      if (update) {
        if (runSummaries.filter(_.uniqueId === results.run.uniqueId).size.run != 1)
          throw new ResourceNotFoundError(s"Unable to find resource ${results.run.uniqueId}")
        collectionMetadata.filter(_.runId === results.run.uniqueId).delete
        dataModels.filter(_.uniqueId === results.run.uniqueId).delete
        reserved = runSummaries.filter(_.uniqueId === results.run.uniqueId).map(_.reserved).run
        runSummaries.filter(_.uniqueId === results.run.uniqueId).delete
      } else if (runSummaries.filter(_.uniqueId === results.run.uniqueId).size.run != 0)
        throw new UnprocessableEntityError(s"Resource ${results.run.uniqueId} already exists")

      runSummaries += results.run.summarize.copy(reserved = reserved.headOption.getOrElse(false))
      dataModels += DataModelAndUniqueId(results.run.dataModel, results.run.uniqueId)
      results.collections.foreach { c => collectionMetadata += c }
    } catch {
      case NonFatal(e) =>
        session.rollback()
        throw e
    }
  }
=======
  private def updateOrCreate(uniqueId: UUID,
                             update: Boolean,
                             parseResults: Option[ParseResults] = None,
                             setReserved: Option[Boolean] = None): Future[RunSummary] = {

    require(update || parseResults.isDefined, "Cannot create a run without ParseResults")
>>>>>>> 2b4c869b

    var action = runSummaries.filter(_.uniqueId === uniqueId).result.headOption.flatMap { prev =>
      if (prev.isEmpty && update)
        throw new ResourceNotFoundError(s"Unable to find resource $uniqueId")
      if (prev.isDefined && !update)
        throw new UnprocessableEntityError(s"Resource $uniqueId already exists")

      val wasReserved = prev.map(_.reserved)
      val reserved = setReserved.orElse(wasReserved).getOrElse(false)
      val summary = parseResults.map(_.run.summarize).orElse(prev).get.copy(reserved = reserved)

      val summaryUpdate = Seq(runSummaries.insertOrUpdate(summary).map(_ => summary))

      val dataModelAndCollectionsUpdate = parseResults.map { res =>
        if (res.run.uniqueId != uniqueId)
          throw new UnprocessableEntityError(s"Cannot update run $uniqueId with data model for run ${res.run.uniqueId}")

        Seq(
          dataModels.insertOrUpdate(DataModelAndUniqueId(res.run.dataModel, uniqueId)),
          collectionMetadata ++= res.collections
        )
      }.getOrElse(Nil)

      DBIO.sequence(summaryUpdate ++ dataModelAndCollectionsUpdate).map(_ => summary)
    }

    dal.db.run(action.transactionally)
  }

  override def getRuns(criteria: SearchCriteria): Future[Set[RunSummary]] = {
    var query: Query[RunSummariesT, RunSummariesT#TableElementType, Seq] = runSummaries

    if (criteria.name.isDefined)
      query = query.filter(_.name === criteria.name.get)

    if (criteria.substring.isDefined)
      query = query.filter { r =>
        (r.name.indexOf(criteria.substring.get) >= 0).||(r.summary.getOrElse("").indexOf(criteria.substring.get) >= 0)
      }

    if (criteria.createdBy.isDefined)
      query = query.filter(_.createdBy.isDefined).filter(_.createdBy === criteria.createdBy)

    if (criteria.reserved.isDefined)
      query = query.filter(_.reserved === criteria.reserved.get)

    dal.db.run(query.result).map(_.toSet)
  }

  override def getRun(id: UUID): Future[Run] = {
    val summary = runSummaries.filter(_.uniqueId === id)
    val model = dataModels.filter(_.uniqueId === id)
    val run = summary.join(model).result.headOption.map { opt =>
      opt.map { res =>
        res._1.withDataModel(res._2.dataModel)
      }.getOrElse {
        throw new ResourceNotFoundError(s"Unable to find resource $id")
      }
    }
    
    dal.db.run(run)
  }

  override def createRun(create: RunCreate): Future[RunSummary] = {
    val parseResults = parser(create.dataModel)
    updateOrCreate(parseResults.run.uniqueId, update = false, Some(parseResults))
  }

  override def updateRun(id: UUID, update: RunUpdate): Future[RunSummary] = {
    val parseResults = update.dataModel.map(parser.apply)
    updateOrCreate(id, update = true, parseResults, update.reserved)
  }

<<<<<<< HEAD
  override def getCollectionMetadatas(runId: UUID): Seq[CollectionMetadata] = {
    dal.db withSession { implicit session =>
      collectionMetadata
        .filter(_.runId === runId)
        .run
    }
=======
  override def deleteRun(id: UUID): Future[String] = {
    val action = DBIO.seq(
      collectionMetadata.filter(_.runId === id).delete,
      dataModels.filter(_.uniqueId === id).delete,
      runSummaries.filter(_.uniqueId === id).delete
    ).map(_ => s"Successfully deleted run design $id")
    dal.db.run(action.transactionally)
>>>>>>> 2b4c869b
  }

  override def getCollectionMetadatas(runId: UUID): Future[Seq[CollectionMetadata]] =
    dal.db.run(collectionMetadata.filter(_.runId === runId).result)

  override def getCollectionMetadata(runId: UUID, uniqueId: UUID): Future[CollectionMetadata] = {
    dal.db.run {
      collectionMetadata
        .filter(_.runId === runId)
        .filter(_.uniqueId === uniqueId)
<<<<<<< HEAD
        .run
        .head
    }
=======
        .result
        .headOption
    }.map(_.getOrElse(throw new ResourceNotFoundError(s"No collection with id $uniqueId found in run $runId")))

>>>>>>> 2b4c869b
  }
}

/**
 * Provides a DatabaseRunDao.
 */
trait DatabaseRunDaoProvider extends RunDaoProvider {
  this: DalProvider with DataModelParserProvider =>

  override val runDao: Singleton[RunDao] =
    Singleton(() => new DatabaseRunDao(dal(), dataModelParser()))
}<|MERGE_RESOLUTION|>--- conflicted
+++ resolved
@@ -19,37 +19,12 @@
 class DatabaseRunDao(dal: Dal, parser: DataModelParser) extends RunDao {
   import TableModels._
 
-<<<<<<< HEAD
-  private def putResults(results: ParseResults, update: Boolean = false)(implicit session: Session): Unit = {
-    try {
-      var reserved = Seq.empty[Boolean]
-      if (update) {
-        if (runSummaries.filter(_.uniqueId === results.run.uniqueId).size.run != 1)
-          throw new ResourceNotFoundError(s"Unable to find resource ${results.run.uniqueId}")
-        collectionMetadata.filter(_.runId === results.run.uniqueId).delete
-        dataModels.filter(_.uniqueId === results.run.uniqueId).delete
-        reserved = runSummaries.filter(_.uniqueId === results.run.uniqueId).map(_.reserved).run
-        runSummaries.filter(_.uniqueId === results.run.uniqueId).delete
-      } else if (runSummaries.filter(_.uniqueId === results.run.uniqueId).size.run != 0)
-        throw new UnprocessableEntityError(s"Resource ${results.run.uniqueId} already exists")
-
-      runSummaries += results.run.summarize.copy(reserved = reserved.headOption.getOrElse(false))
-      dataModels += DataModelAndUniqueId(results.run.dataModel, results.run.uniqueId)
-      results.collections.foreach { c => collectionMetadata += c }
-    } catch {
-      case NonFatal(e) =>
-        session.rollback()
-        throw e
-    }
-  }
-=======
   private def updateOrCreate(uniqueId: UUID,
                              update: Boolean,
                              parseResults: Option[ParseResults] = None,
                              setReserved: Option[Boolean] = None): Future[RunSummary] = {
 
     require(update || parseResults.isDefined, "Cannot create a run without ParseResults")
->>>>>>> 2b4c869b
 
     var action = runSummaries.filter(_.uniqueId === uniqueId).result.headOption.flatMap { prev =>
       if (prev.isEmpty && update)
@@ -123,14 +98,6 @@
     updateOrCreate(id, update = true, parseResults, update.reserved)
   }
 
-<<<<<<< HEAD
-  override def getCollectionMetadatas(runId: UUID): Seq[CollectionMetadata] = {
-    dal.db withSession { implicit session =>
-      collectionMetadata
-        .filter(_.runId === runId)
-        .run
-    }
-=======
   override def deleteRun(id: UUID): Future[String] = {
     val action = DBIO.seq(
       collectionMetadata.filter(_.runId === id).delete,
@@ -138,7 +105,6 @@
       runSummaries.filter(_.uniqueId === id).delete
     ).map(_ => s"Successfully deleted run design $id")
     dal.db.run(action.transactionally)
->>>>>>> 2b4c869b
   }
 
   override def getCollectionMetadatas(runId: UUID): Future[Seq[CollectionMetadata]] =
@@ -149,16 +115,10 @@
       collectionMetadata
         .filter(_.runId === runId)
         .filter(_.uniqueId === uniqueId)
-<<<<<<< HEAD
-        .run
-        .head
-    }
-=======
         .result
         .headOption
     }.map(_.getOrElse(throw new ResourceNotFoundError(s"No collection with id $uniqueId found in run $runId")))
 
->>>>>>> 2b4c869b
   }
 }
 
