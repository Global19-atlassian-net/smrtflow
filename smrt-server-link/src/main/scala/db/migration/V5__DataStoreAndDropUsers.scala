package db.migration

import com.typesafe.scalalogging.LazyLogging

import org.flywaydb.core.api.migration.jdbc.JdbcMigration
import slick.driver.SQLiteDriver.api._
import slick.jdbc.JdbcBackend.DatabaseDef

import scala.concurrent.Future

class V5__DataStoreAndDropUsers extends JdbcMigration with SlickMigration with LazyLogging {

<<<<<<< HEAD
  override def slickMigrate(implicit session: Session) {
    session.withTransaction {
      Q.updateNA(
        """
        |alter table datastore_files add column "name" varchar(254) not null default ""
        |""".stripMargin).execute

      Q.updateNA(
        """
        |alter table datastore_files add column "description" varchar(254) not null default ""
        |""".stripMargin).execute

      Q.updateNA(
        """
        |drop table users
        |""".stripMargin).execute
=======
  override def slickMigrate(db: DatabaseDef): Future[Any] = db.run {
    SimpleDBIO { b =>
      b.connection.prepareCall(
        """
alter table datastore_files add column "name" varchar(254) not null default ""
""").execute

      b.connection.prepareCall(
        """
alter table datastore_files add column "description" varchar(254) not null default ""
""").execute

      b.connection.prepareCall(
        """
drop table users
""").execute
>>>>>>> 2b4c869b
    }
  }
}
<|MERGE_RESOLUTION|>--- conflicted
+++ resolved
@@ -10,24 +10,6 @@
 
 class V5__DataStoreAndDropUsers extends JdbcMigration with SlickMigration with LazyLogging {
 
-<<<<<<< HEAD
-  override def slickMigrate(implicit session: Session) {
-    session.withTransaction {
-      Q.updateNA(
-        """
-        |alter table datastore_files add column "name" varchar(254) not null default ""
-        |""".stripMargin).execute
-
-      Q.updateNA(
-        """
-        |alter table datastore_files add column "description" varchar(254) not null default ""
-        |""".stripMargin).execute
-
-      Q.updateNA(
-        """
-        |drop table users
-        |""".stripMargin).execute
-=======
   override def slickMigrate(db: DatabaseDef): Future[Any] = db.run {
     SimpleDBIO { b =>
       b.connection.prepareCall(
@@ -44,7 +26,6 @@
         """
 drop table users
 """).execute
->>>>>>> 2b4c869b
     }
   }
 }
