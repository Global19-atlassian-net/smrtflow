--- conflicted
+++ resolved
@@ -7,14 +7,6 @@
 
 import scala.concurrent.Future
 
-<<<<<<< HEAD
-  override def slickMigrate(implicit session: Session) {
-    session.withTransaction {
-      Q.updateNA(
-        """
-        |alter table engine_jobs add column "created_by" varchar(254)
-        |""".stripMargin).execute
-=======
 class V8__JobUser extends JdbcMigration with SlickMigration {
   override def slickMigrate(db: DatabaseDef): Future[Any] = db.run {
     SimpleDBIO {
@@ -22,7 +14,6 @@
         """
 alter table engine_jobs add column "created_by" varchar(254)
 """).execute
->>>>>>> 2b4c869b
     }
   }
 }