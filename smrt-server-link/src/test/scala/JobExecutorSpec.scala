<<<<<<< HEAD

import java.nio.file.{Files, Path, Paths}
import java.util.UUID

import scala.concurrent.duration._
import com.typesafe.config.Config
import org.specs2.mutable.{BeforeAfter, Specification}
=======
import java.nio.file.{Files, Paths}

import scala.concurrent.duration._
import com.typesafe.config.Config
import org.specs2.mutable.Specification
>>>>>>> f97f9253
import org.specs2.time.NoTimeConversions
import akka.actor.{ActorRefFactory, ActorSystem}
import spray.httpx.SprayJsonSupport._
import spray.testkit.Specs2RouteTest
import spray.json._
import org.joda.time.{DateTime => JodaDateTime}
import com.pacbio.common.actors._
import com.pacbio.common.auth._
import com.pacbio.common.dependency.{ConfigProvider, SetBindings, Singleton}
import com.pacbio.common.models.CommonModels.IdAble
import com.pacbio.common.models._
import com.pacbio.common.services.ServiceComposer
import com.pacbio.common.services.utils.StatusGeneratorProvider
import com.pacbio.common.time.FakeClockProvider
import com.pacbio.secondary.analysis.configloaders.{EngineCoreConfigLoader, PbsmrtpipeConfigLoader}
import com.pacbio.secondary.analysis.jobs.JobModels.EngineJob
import com.pacbio.secondary.analysis.tools.timeUtils
import com.pacbio.secondary.smrtlink.JobServiceConstants
import com.pacbio.secondary.smrtlink.services.jobtypes.{DeleteJobServiceTypeProvider, MockPbsmrtpipeJobTypeProvider}
import com.pacbio.secondary.smrtlink.actors._
import com.pacbio.secondary.smrtlink.app._
import com.pacbio.secondary.smrtlink.models._
import com.pacbio.secondary.smrtlink.services.{JobManagerServiceProvider, JobRunnerProvider}
import com.pacbio.secondary.smrtlink.testkit.TestUtils
import com.typesafe.scalalogging.LazyLogging
import slick.driver.PostgresDriver.api._


class JobExecutorSpec extends Specification
with Specs2RouteTest
with NoTimeConversions
with JobServiceConstants with timeUtils with LazyLogging with TestUtils with BeforeAfter {

  sequential

  import SmrtLinkJsonProtocols._
  import CommonModelImplicits._

  implicit val routeTestTimeout = RouteTestTimeout(5.seconds)

  object TestProviders extends
  ServiceComposer with
  JobManagerServiceProvider with
  MockPbsmrtpipeJobTypeProvider with
  DeleteJobServiceTypeProvider with
  JobsDaoActorProvider with
  StatusGeneratorProvider with
  EngineManagerActorProvider with
  EngineDaoActorProvider with
  JobsDaoProvider with
  TestDalProvider with
  SmrtLinkConfigProvider with
  JobRunnerProvider with
  PbsmrtpipeConfigLoader with
  EngineCoreConfigLoader with
  AuthenticatorImplProvider with
  JwtUtilsProvider with
  InMemoryLogDaoProvider with
  ActorSystemProvider with
  ConfigProvider with
  FakeClockProvider with
  SetBindings {

    override final val jwtUtils: Singleton[JwtUtils] = Singleton(() => new JwtUtils {
      override def parse(jwt: String): Option[UserRecord] = Some(UserRecord(jwt))
    })

    override val config: Singleton[Config] = Singleton(testConfig)
    override val actorSystem: Singleton[ActorSystem] = Singleton(system)
    override val actorRefFactory: Singleton[ActorRefFactory] = actorSystem
    override val baseServiceId: Singleton[String] = Singleton("test-service")
    override val buildPackage: Singleton[Package] = Singleton(getClass.getPackage)
  }

  val dao: JobsDao = TestProviders.jobsDao()
  val totalRoutes = TestProviders.jobManagerService().prefixedRoutes

  def toJobType(x: String) = s"/$ROOT_SERVICE_PREFIX/job-manager/jobs/$x"
  def toJobTypeById(x: String, i: IdAble) = s"${toJobType(x)}/${i.toIdString}"
  def toJobTypeByIdWithRest(x: String, i: IdAble, rest: String) = s"${toJobTypeById(x, i)}/$rest"

  val rx = scala.util.Random
  val jobName = s"my-job-name-${rx.nextInt(1000)}"

  val mockOpts = PbSmrtPipeServiceOptions(
    jobName,
    "pbsmrtpipe.pipelines.mock_dev01",
    Seq(BoundServiceEntryPoint("e_01", "PacBio.DataSet.SubreadSet", Left(1))),
    Nil,
    Nil)

  val url = toJobType("mock-pbsmrtpipe")

<<<<<<< HEAD
  lazy val rootJobDir = TestProviders.jobEngineConfig().pbRootJobDir

  override def before = {
    // I Don't think this plays well with the provider model
    // The work around is to just use step()
    logger.info("Running Before Spec")
    //setupJobDir(rootJobDir)
  }
  override def after = {
    logger.info("Running After Spec")
    //cleanUpJobDir(rootJobDir)
  }

  var createdJob: EngineJob = null // This must updated after the initial job is created

  step(setupJobDir(rootJobDir))
  step(setupDb(TestProviders.dbConfig))
=======
  def dbSetup() = {
    val p = Paths.get(TestProviders.engineConfig.pbRootJobDir)
    if (!Files.exists(p)) {
      logger.info(s"Creating root job dir $p")
      Files.createDirectories(p)
    }

    println("Running db setup")
    logger.info(s"Running tests from db-uri $dbURI")
    runSetup(dao)
    println(s"completed setting up database $dbURI.")
  }

  textFragment("creating database tables")
  step(dbSetup())
>>>>>>> f97f9253

  "Job Execution Service list" should {

    "return status" in {
      Get(s"/$ROOT_SERVICE_PREFIX/job-manager/status") ~> totalRoutes ~> check {
        status.isSuccess must beTrue
      }
    }
<<<<<<< HEAD
    "execute job" in  {
      val url = toJobType("mock-pbsmrtpipe")
      Post(url, mockOpts) ~> totalRoutes ~> check {
        val job = responseAs[EngineJob]
        createdJob = job.copy()
        logger.info(s"Response to $url -> $job")
=======

    var newJob: Option[EngineJob] = None

    "execute job" in {
      val url = toJobType("mock-pbsmrtpipe")
      Post(url, mockOpts) ~> totalRoutes ~> check {
        newJob = Some(responseAs[EngineJob])
        logger.info(s"Response to $url -> $newJob")

>>>>>>> f97f9253
        status.isSuccess must beTrue
        newJob.get.isActive must beTrue
      }
    }

    "access job by id" in {
<<<<<<< HEAD
      Get(toJobTypeById("mock-pbsmrtpipe", createdJob.uuid)) ~> totalRoutes ~> check {
=======
      Get(toJobTypeById("mock-pbsmrtpipe", 1)) ~> totalRoutes ~> check {
>>>>>>> f97f9253
        status.isSuccess must beTrue
      }
    }
    "access job datastore" in {
<<<<<<< HEAD
      Get(toJobTypeByIdWithRest("mock-pbsmrtpipe", createdJob.uuid, "datastore")) ~> totalRoutes ~> check {
=======
      Get(toJobTypeByIdWithRest("mock-pbsmrtpipe", 1, "datastore")) ~> totalRoutes ~> check {
>>>>>>> f97f9253
        status.isSuccess must beTrue
      }
    }
    "access job reports" in {
<<<<<<< HEAD
      Get(toJobTypeByIdWithRest("mock-pbsmrtpipe", createdJob.uuid, "reports")) ~> totalRoutes ~> check {
=======
      Get(toJobTypeByIdWithRest("mock-pbsmrtpipe", 1, "reports")) ~> totalRoutes ~> check {
>>>>>>> f97f9253
        status.isSuccess must beTrue
      }
    }
    "access job events by job id" in {
<<<<<<< HEAD
      Get(toJobTypeByIdWithRest("mock-pbsmrtpipe", createdJob.id, "events")) ~> totalRoutes ~> check {
=======
      Get(toJobTypeByIdWithRest("mock-pbsmrtpipe", 1, "events")) ~> totalRoutes ~> check {
>>>>>>> f97f9253
        status.isSuccess must beTrue
      }
    }
    "create a delete Job and delete a mock-pbsmrtpipe job" in {
<<<<<<< HEAD
=======
      var njobs = 0
      Get(toJobType("mock-pbsmrtpipe")) ~> totalRoutes ~> check {
        val jobs = responseAs[Seq[EngineJob]]
        njobs = jobs.size
        jobs.count(_.id == newJob.get.id) must beGreaterThan(0)
        njobs must beGreaterThan(0)
      }
>>>>>>> f97f9253

      var complete = false
      var retry = 0
      val maxRetries = 30
      val startedAt = JodaDateTime.now()
      while (!complete) {
<<<<<<< HEAD
        Get(toJobTypeById("mock-pbsmrtpipe", createdJob.uuid)) ~> totalRoutes ~> check {
          val job = responseAs[EngineJob]
          complete = job.isComplete
          retry = retry + 1
          Thread.sleep(1000)
          if (retry >= maxRetries) {
            failure(s"mock-pbsmrtpipe Job id:${job.id} uuid:${job.uuid} state:${job.state} name:${job.name} failed to complete after ${computeTimeDelta(JodaDateTime.now, startedAt)} seconds")
          }
        }
      }

      val params = DeleteJobServiceOptions(createdJob.uuid, removeFiles = true)
=======
        Get(toJobType("mock-pbsmrtpipe")) ~> totalRoutes ~> check {
          complete = responseAs[Seq[EngineJob]].filter(_.id == newJob.get.id).head.isComplete
          if (!complete && retry < maxRetries) {
            retry = retry + 1
            Thread.sleep(2000)
          } else if (!complete && retry >= maxRetries) {
            failure(s"mock-pbsmrtpipe Job failed to complete after ${computeTimeDelta(JodaDateTime.now, startedAt)} seconds")
          }
        }
      }

      val params = DeleteJobServiceOptions(newJob.get.uuid, removeFiles = true)
>>>>>>> f97f9253
      Post(toJobType("delete-job"), params) ~> totalRoutes ~> check {
        val job = responseAs[EngineJob]
        job.jobTypeId must beEqualTo("delete-job")
      }
<<<<<<< HEAD
      Get(toJobTypeById("mock-pbsmrtpipe", createdJob.uuid)) ~> totalRoutes ~> check {
=======
      Get(toJobTypeById("mock-pbsmrtpipe", newJob.get.id)) ~> totalRoutes ~> check {
>>>>>>> f97f9253
        val job = responseAs[EngineJob]
        job.isActive must beFalse
      }
      Get(toJobType("mock-pbsmrtpipe")) ~> totalRoutes ~> check {
        val jobs = responseAs[Seq[EngineJob]]
        // this really isn't necessary. the test above this is just testing that the isActive is filtered out of the
        // job list
        //jobs.size must beEqualTo(njobs - 1)
        status.isSuccess must beTrue
      }
    }
<<<<<<< HEAD
=======

    //    "Create a Job Event" in {
    //      val r = JobEventRecord("RUNNING", "Task x is running")
    //      Post(toJobTypeByIdWithRest("mock-pbsmrtpipe", 2, "events"), r) ~> totalRoutes ~> check {
    //        status.isSuccess must beTrue
    //      }
    //    }
>>>>>>> f97f9253
  }
}<|MERGE_RESOLUTION|>--- conflicted
+++ resolved
@@ -1,18 +1,8 @@
-<<<<<<< HEAD
-
-import java.nio.file.{Files, Path, Paths}
-import java.util.UUID
-
-import scala.concurrent.duration._
-import com.typesafe.config.Config
-import org.specs2.mutable.{BeforeAfter, Specification}
-=======
 import java.nio.file.{Files, Paths}
 
 import scala.concurrent.duration._
 import com.typesafe.config.Config
 import org.specs2.mutable.Specification
->>>>>>> f97f9253
 import org.specs2.time.NoTimeConversions
 import akka.actor.{ActorRefFactory, ActorSystem}
 import spray.httpx.SprayJsonSupport._
@@ -44,7 +34,7 @@
 class JobExecutorSpec extends Specification
 with Specs2RouteTest
 with NoTimeConversions
-with JobServiceConstants with timeUtils with LazyLogging with TestUtils with BeforeAfter {
+with JobServiceConstants with timeUtils with LazyLogging with TestUtils {
 
   sequential
 
@@ -106,41 +96,18 @@
 
   val url = toJobType("mock-pbsmrtpipe")
 
-<<<<<<< HEAD
-  lazy val rootJobDir = TestProviders.jobEngineConfig().pbRootJobDir
-
-  override def before = {
-    // I Don't think this plays well with the provider model
-    // The work around is to just use step()
-    logger.info("Running Before Spec")
-    //setupJobDir(rootJobDir)
-  }
-  override def after = {
-    logger.info("Running After Spec")
-    //cleanUpJobDir(rootJobDir)
-  }
-
-  var createdJob: EngineJob = null // This must updated after the initial job is created
-
-  step(setupJobDir(rootJobDir))
-  step(setupDb(TestProviders.dbConfig))
-=======
-  def dbSetup() = {
-    val p = Paths.get(TestProviders.engineConfig.pbRootJobDir)
+  def setup() = {
+    val p = TestProviders.engineConfig.pbRootJobDir
     if (!Files.exists(p)) {
       logger.info(s"Creating root job dir $p")
       Files.createDirectories(p)
     }
 
-    println("Running db setup")
-    logger.info(s"Running tests from db-uri $dbURI")
-    runSetup(dao)
-    println(s"completed setting up database $dbURI.")
+    setupJobDir(p)
+    setupDb(TestProviders.dbConfig)
   }
 
-  textFragment("creating database tables")
-  step(dbSetup())
->>>>>>> f97f9253
+  step(setup())
 
   "Job Execution Service list" should {
 
@@ -149,14 +116,6 @@
         status.isSuccess must beTrue
       }
     }
-<<<<<<< HEAD
-    "execute job" in  {
-      val url = toJobType("mock-pbsmrtpipe")
-      Post(url, mockOpts) ~> totalRoutes ~> check {
-        val job = responseAs[EngineJob]
-        createdJob = job.copy()
-        logger.info(s"Response to $url -> $job")
-=======
 
     var newJob: Option[EngineJob] = None
 
@@ -166,51 +125,32 @@
         newJob = Some(responseAs[EngineJob])
         logger.info(s"Response to $url -> $newJob")
 
->>>>>>> f97f9253
         status.isSuccess must beTrue
         newJob.get.isActive must beTrue
       }
     }
 
     "access job by id" in {
-<<<<<<< HEAD
-      Get(toJobTypeById("mock-pbsmrtpipe", createdJob.uuid)) ~> totalRoutes ~> check {
-=======
       Get(toJobTypeById("mock-pbsmrtpipe", 1)) ~> totalRoutes ~> check {
->>>>>>> f97f9253
         status.isSuccess must beTrue
       }
     }
     "access job datastore" in {
-<<<<<<< HEAD
-      Get(toJobTypeByIdWithRest("mock-pbsmrtpipe", createdJob.uuid, "datastore")) ~> totalRoutes ~> check {
-=======
       Get(toJobTypeByIdWithRest("mock-pbsmrtpipe", 1, "datastore")) ~> totalRoutes ~> check {
->>>>>>> f97f9253
         status.isSuccess must beTrue
       }
     }
     "access job reports" in {
-<<<<<<< HEAD
-      Get(toJobTypeByIdWithRest("mock-pbsmrtpipe", createdJob.uuid, "reports")) ~> totalRoutes ~> check {
-=======
       Get(toJobTypeByIdWithRest("mock-pbsmrtpipe", 1, "reports")) ~> totalRoutes ~> check {
->>>>>>> f97f9253
         status.isSuccess must beTrue
       }
     }
     "access job events by job id" in {
-<<<<<<< HEAD
-      Get(toJobTypeByIdWithRest("mock-pbsmrtpipe", createdJob.id, "events")) ~> totalRoutes ~> check {
-=======
       Get(toJobTypeByIdWithRest("mock-pbsmrtpipe", 1, "events")) ~> totalRoutes ~> check {
->>>>>>> f97f9253
         status.isSuccess must beTrue
       }
     }
     "create a delete Job and delete a mock-pbsmrtpipe job" in {
-<<<<<<< HEAD
-=======
       var njobs = 0
       Get(toJobType("mock-pbsmrtpipe")) ~> totalRoutes ~> check {
         val jobs = responseAs[Seq[EngineJob]]
@@ -218,27 +158,12 @@
         jobs.count(_.id == newJob.get.id) must beGreaterThan(0)
         njobs must beGreaterThan(0)
       }
->>>>>>> f97f9253
 
       var complete = false
       var retry = 0
       val maxRetries = 30
       val startedAt = JodaDateTime.now()
       while (!complete) {
-<<<<<<< HEAD
-        Get(toJobTypeById("mock-pbsmrtpipe", createdJob.uuid)) ~> totalRoutes ~> check {
-          val job = responseAs[EngineJob]
-          complete = job.isComplete
-          retry = retry + 1
-          Thread.sleep(1000)
-          if (retry >= maxRetries) {
-            failure(s"mock-pbsmrtpipe Job id:${job.id} uuid:${job.uuid} state:${job.state} name:${job.name} failed to complete after ${computeTimeDelta(JodaDateTime.now, startedAt)} seconds")
-          }
-        }
-      }
-
-      val params = DeleteJobServiceOptions(createdJob.uuid, removeFiles = true)
-=======
         Get(toJobType("mock-pbsmrtpipe")) ~> totalRoutes ~> check {
           complete = responseAs[Seq[EngineJob]].filter(_.id == newJob.get.id).head.isComplete
           if (!complete && retry < maxRetries) {
@@ -251,16 +176,11 @@
       }
 
       val params = DeleteJobServiceOptions(newJob.get.uuid, removeFiles = true)
->>>>>>> f97f9253
       Post(toJobType("delete-job"), params) ~> totalRoutes ~> check {
         val job = responseAs[EngineJob]
         job.jobTypeId must beEqualTo("delete-job")
       }
-<<<<<<< HEAD
-      Get(toJobTypeById("mock-pbsmrtpipe", createdJob.uuid)) ~> totalRoutes ~> check {
-=======
       Get(toJobTypeById("mock-pbsmrtpipe", newJob.get.id)) ~> totalRoutes ~> check {
->>>>>>> f97f9253
         val job = responseAs[EngineJob]
         job.isActive must beFalse
       }
@@ -272,8 +192,6 @@
         status.isSuccess must beTrue
       }
     }
-<<<<<<< HEAD
-=======
 
     //    "Create a Job Event" in {
     //      val r = JobEventRecord("RUNNING", "Task x is running")
@@ -281,6 +199,7 @@
     //        status.isSuccess must beTrue
     //      }
     //    }
->>>>>>> f97f9253
   }
+
+  step(cleanUpJobDir(TestProviders.engineConfig.pbRootJobDir))
 }