--- conflicted
+++ resolved
@@ -155,18 +155,9 @@
 # The scala code will block here and wait for wso2 to startup. Need to make this
 # configurable to have the same level of MAX_RETRIES interface
 echo "Attempting to configure API Manager for SL Analysis backend..."
-<<<<<<< HEAD
 env "JAVA_OPTS=-Xmx256m -Xms256m  -Dconfig.file=${SL_SERVICES_CONF}" \
      ${SL_SERVICES_TOOLS_DIR}/bin/amclient set-api --swagger-resource /smrtlink_swagger.json \
-     --app-config ${TOMCAT_DIR}/webapps/ROOT/app-config.json \
-=======
-java -cp ${SL_SERVICES_JAR} \
-     -Xmx256m -Xms256m \
-     -Dconfig.file=${SL_SERVICES_CONF} \
-     com.pacbio.secondary.smrtserver.tools.AmClientApp \
-     set-api --swagger-resource /smrtlink_swagger.json \
      --app-config ${TOMCAT_DIR}/webapps/ROOT/sl/app-config.json \
->>>>>>> df9fc9f2
      --user admin --pass admin --host localhost \
      && echo "configured API Manager for SL Analysis backend"
 
