--- conflicted
+++ resolved
@@ -189,13 +189,8 @@
 
 echo "Attempting to start WSO2 API Manager..."
 bash ${WSO2_DIR}/bin/wso2server.sh --start
-<<<<<<< HEAD
-${__dir}/get-status --subcomponent-id wso2 --max-retries ${MAX_RETRIES}
-echo "Successfully started up WSO2 API Manager"
-=======
 #${__dir}/get-status --subcomponent-id wso2 --max-retries ${MAX_RETRIES}
-#echo "started up WSO2 API Manager"
->>>>>>> fe20df8f
+#echo "Successfully started up WSO2 API Manager"
 
 # The scala code will block here and wait for wso2 to startup. Need to make this
 # configurable to have the same level of MAX_RETRIES interface
