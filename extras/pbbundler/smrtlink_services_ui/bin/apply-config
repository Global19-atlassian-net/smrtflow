#!/usr/bin/env python
"""
Loads the values in config.json and updates the necessary templates.

Specifically,
load, validate, resolve resource paths in config.json to absolute paths,
update the UI config (api-config.json) and
write new config.json

"""
import os
import json
import pprint
import socket
from string import Template
import sys
import logging
import datetime
import functools
import traceback
import argparse

__author__ = "M. Kocher"
__version__ = '0.7.1'


log = logging.getLogger(__name__)

_LOG_FORMAT = '[%(levelname)s] %(asctime)-15s %(message)s'
_TOMCAT_VERSION = "apache-tomcat-8.0.26"
_BUNDLE_ROOT = os.path.dirname(os.path.dirname(os.path.abspath(__file__)))
_TOMCAT_ENV = os.path.join(_BUNDLE_ROOT, _TOMCAT_VERSION, "bin", "setenv.sh")
_SERVICES_LOG_LEVEL = "INFO"
# Note, changes here, will require changes in bin/start
_CONFIG_JSON = os.path.join(_BUNDLE_ROOT, 'smrtlink-system-config.json')
_SERVICES_JVM_ARGS = os.path.join(_BUNDLE_ROOT, "services-jvm-args")
_SERVICES_ARGS = os.path.join(_BUNDLE_ROOT, "services-log-args")

# These are Internal
_TEMPLATE_DIR = os.path.join(_BUNDLE_ROOT, "templates")


class InvalidConfigOptionResource(IOError):
    """Resource that are not found, or invalid values"""
    pass


def get_parser():
    p = argparse.ArgumentParser(version=__version__,
                                description=__doc__,
                                formatter_class=argparse.ArgumentDefaultsHelpFormatter)
    f = p.add_argument
    f('--config-json', default=_CONFIG_JSON, help="Path to SMRT Link System Config HOCON JSON file")
    f('--debug', action='store_true', default=False, help="Enable DEBUG logging.")
    f('--validate-only', action='store_true', default=False, help="Validate the SMRT Link System Config HOCON JSON file")
    return p


class SystemConfig(object):
    """
    Default Config Values
    """
    PORT = 8080
    HTTPS_PORT = 8443

    ANALYSIS_PORT = 8070

    # This needs to be rethought
    ENABLE_HTTPS = False

    # SMRTFLOW Database
    SMRTFLOW_DB_NAME = "smrtlink"
    SMRTFLOW_DB_USER = "smrtlink_user"
    SMRTFLOW_DB_PASSWORD = "password"
    SMRTFLOW_DB_PORT = 5432
    SMRTFLOW_DB_HOST = "localhost"

    # These should really have default values that are initialized
    # and Validated
    # For now keeping as Option[String]
    PB_SMRTPIPE_PRESET_XML = None
    PB_JOB_ROOT = None
    PB_TMP_DIR = None
    PB_LOG_DIR = "."

    PB_SMRT_VIEW_PORT = 8084

    PB_SERVICES_NWORKERS = 50

    # Memory, in MB
    PB_SERVICES_ANALYSIS_MEM_MAX = 4096
    PB_SERVICES_ANALYSIS_MEM_MIN = 4096
    PB_SERVICES_MEM = 1024

    PB_MANIFEST_FILE = None

    PB_SERVICES_EVENT_URL = None
    PB_TECH_SUPPORT_URL = None

    def __init__(self, host, port, analysis_port, enable_https, pb_pbsmrtpipe_preset_xml,
                 service_nworkers, tmp_dir, log_dir, job_root, smrt_view_port,
                 db_host, db_port, db_name, db_user, db_password,
                 pb_services_analysis_mem_max,
                 pb_services_analysis_mem_min, pb_services_mem, pb_manifest_file, pbservices_event_url,
                 pb_tech_support_url):
        # Tomcat host
        self.host = host
        # Tomcat port
        self.port = port
        # analysis services port
        self.analysis_port = analysis_port
        # Enable https
        self.enable_https = enable_https
        # Option[String]
        self.pb_pbsmrtipe_preset_xml = pb_pbsmrtpipe_preset_xml
        # int
        self.service_nworkers = service_nworkers
        # Option[String] should default to standard env TMP_DIR or TMPDIR
        self.tmp_dir = tmp_dir
        # Option[String]
        self.log_dir = log_dir
        # Option[String]
        self.job_root = job_root

        self.pb_smrt_view_port = smrt_view_port

        # Smrtlink server Database
        self.db_host = db_host
        self.db_port = db_port
        self.db_name = db_name
        self.db_user = db_user
        self.db_password = db_password

        # Memory, in MB
        self.pb_services_analysis_mem_max = pb_services_analysis_mem_max
        self.pb_services_analysis_mem_min = pb_services_analysis_mem_min
        self.pb_services_mem = pb_services_mem

        self.pb_manifest_file = pb_manifest_file

        self.pbservices_event_url = pbservices_event_url
        self.pb_tech_support_url = pb_tech_support_url

    def __repr__(self):
        _d = dict(k=self.__class__.__name__,
                  h=self.host,
                  p=self.port,
                  a=self.analysis_port, x=self.pb_pbsmrtipe_preset_xml)
        return "<{k} host:{h} port:{p} analysis:{a} preset: {x}>".format(**_d)

    @staticmethod
    def from_dict(d):

        smrtflow = d['smrtflow']
        server = smrtflow['server']
        engine = smrtflow['engine']
        dbp = smrtflow['db']['properties']
        pb = d['pacBioSystem']

        dns_name = server['dnsName']
        sl_port = server['port']
        event_url = server['eventUrl']
        manifest_file = server['manifestFile']

        max_workers = engine['maxWorkers']
        job_root = engine['jobRootDir']
        pbsmrtpipe_preset_xml = engine['pbsmrtpipePresetXml']

        db_name = dbp['databaseName']
        db_user = dbp['user']
        db_password = dbp['password']
        db_port = dbp['portNumber']
        db_host = dbp['serverName']

        tomcat_port = pb['tomcatPort']
        tomcat_memory = pb['tomcatMemory']
        sl_min_memory = pb['smrtLinkServerMemoryMin']
        sl_max_memory = pb['smrtLinkServerMemoryMax']
        smrtview_port = pb['smrtViewPort']
        tmp_dir = pb['tmpDir']
        log_dir = pb['logDir']

        # FIXME
        enable_https = False

        return SystemConfig(dns_name, tomcat_port, sl_port, enable_https, pbsmrtpipe_preset_xml, max_workers, tmp_dir,
                            log_dir, job_root, smrtview_port, db_host, db_port, db_name, db_user, db_password,
                            sl_max_memory, sl_min_memory, tomcat_memory, manifest_file, event_url, event_url)

    def to_dict(self):
        _comment = "Config writer v{v}. Updated at {d}"\
            .format(d=datetime.datetime.now(), v=__version__)

        server = dict(dnsName=self.host, manifestFile=self.pb_manifest_file, eventUrl=self.pbservices_event_url, port=self.analysis_port)
        engine = dict(maxWorkers=self.service_nworkers, jobRootDir=self.job_root, pbsmrtpipePresetXml=self.pb_pbsmrtipe_preset_xml)
        dbp = dict(databaseName=self.db_name, user=self.db_user, password=self.db_password, portNumber=self.db_port, serverName=self.db_host)
        db = dict(properties=dbp)
        pb = dict(tomcatPort=self.port, tomcatMemory=self.pb_services_mem,
                  smrtLinkServerMemoryMin=self.pb_services_analysis_mem_min,
                  smrtLinkServerMemoryMax=self.pb_services_analysis_mem_max,
                  smrtViewPort=self.pb_smrt_view_port, tmpDir=self.tmp_dir, logDir=self.log_dir)

        smrtflow = dict(server=server, engine=engine, db=db)

        return dict(smrtflow=smrtflow, pacBioSystem=pb, comment=_comment)


class ConstantsTemplateVars(object):
    """Constants used in templates"""
    ANALYSIS_SERVER_URI = "ANALYSIS_SERVER_URI"
    TOMCAT_PORT = "TOMCAT_PORT"
    SSL_KEYSTORE_FILE = "SSL_KEYSTORE_FILE"


class ConstantsTemplateNames(object):
    """Template Names"""
    SLINK_UI_SERVICE = "api-server.config.json"
    TOMCAT_SERVER_XML = "server.xml"
    TOMCAT_HTTPS_SERVER_XML = "https-server.xml"
    SSL_KEYSTORE_FILE = ".keystore"


class TemplateConstants(object):
    # Config to update for SMRT Link
    SLINK_CONFIG = _TOMCAT_VERSION + '/webapps/ROOT/' + ConstantsTemplateNames.SLINK_UI_SERVICE
    TOMCAT_CONFIG = _TOMCAT_VERSION + '/conf/' + ConstantsTemplateNames.TOMCAT_SERVER_XML
    SSL_KEYSTORE_FILE = os.path.join(_BUNDLE_ROOT, ConstantsTemplateNames.SSL_KEYSTORE_FILE)


def validate_resource(func, path, prefix_msg=None):
    p = os.path.abspath(os.path.expanduser(path))
    if not func(p):
        msg = "Unable to find {f}".format(f=p)
        if prefix_msg is not None:
            msg += " {m}".format(m=msg)
            log.error(msg)
        raise InvalidConfigOptionResource(msg)
    return p

validate_file = functools.partial(validate_resource, os.path.isfile)
validate_dir = functools.partial(validate_resource, os.path.isdir)


def render_template(sx, **kwargs):
    return Template(sx).safe_substitute(**kwargs)


def load_system_config(path):
    log.info("Loading config from HOCON json file {p}".format(p=path))

    with open(path, 'r') as f:
        d = json.loads(f.read())

    logging.info("Loaded raw config")
    logging.info(pprint.pformat(d))

    return SystemConfig.from_dict(d)


def write_system_config(system_config, output_path):
    log.info("attempting to write SL System config {c} to {d}".format(d=system_config, c=output_path))
    _chmod_config(output_path)
    _d = system_config.to_dict()
    with open(output_path, 'w') as f:
        f.write(json.dumps(_d, indent=4, sort_keys=True))
    log.info("successfully updated {d}".format(d=output_path))


def _chmod_config(path):
    os.chmod(path, 0o644)


def _load_template(path):
    with open(path, 'r') as f:
        s = f.read()
    t = Template(s)
    return t


def load_local_template_by_name(name):
    p = os.path.join(_TEMPLATE_DIR, name)
    return _load_template(p)


def update_by(template_name, template_var, template_value):
    log.info("Updating {c} to {x}".format(c=template_name, x=template_value))
    t = load_local_template_by_name(template_name)
    _d = {template_var: template_value}
    s = t.substitute(**_d)
    return s


def update_multiple_by(template_name, template_updates):
    for var, value in template_updates.iteritems():
        log.info("Updating {k} to {v} in {t}".format(k=var, v=value, t=template_name))
    t = load_local_template_by_name(template_name)
    s = t.substitute(template_updates)
    return s


def update_and_write(template_name, template_var, template_value, output_file):
    log.debug("Updating template {n} {k}->{v} output'ing to {o}".format(n=template_name, k=template_var, v=template_var, o=output_file))
    s = update_by(template_name, template_var, template_value)
    with open(output_file, 'w') as w:
        w.write(s)
    log.debug("Updated {k}={v} in {o}".format(k=template_var, v=template_value, o=output_file))
    return s


def update_multiple_and_write(template_name, template_updates, output_file):
    for var, value in template_updates.iteritems():
        log.debug("Updating template {n} {k}->{v} output'ing to {o}".format(n=template_name, k=var, v=value, o=output_file))
    s = update_multiple_by(template_name, template_updates)
    with open(output_file, 'w') as w:
        w.write(s)
    for var, value in template_updates.iteritems():
        log.debug("Updated {k}={v} in {o}".format(k=var, v=value, o=output_file))
    return s


def to_uri(host, port, base_url="", https=False):
    proto = "https://" if https else "http://"
    h = host if host.startswith(proto) else "{proto}{h}".format(proto=proto, h=host)
    u = base_url if (len(base_url) == 0 or base_url.startswith("/")) else ("/" + base_url)
    return "{h}:{p}{u}".format(h=h, p=port, u=u)


def to_smrt_link_ui_config_d(host, wso2_https_port, smrtview_port, service_event_url=None, tech_support_url=None):
    """
    New Configuration format in 3.1.0

    :param host: Host to use
    :param wso2_https_port: SL/SA services port using WSO2
    :param smrtview_port: SV port

    :return: dict conf of SL UI
    """
    smrtview_uri = to_uri(host, smrtview_port)
<<<<<<< HEAD
    services_uri = to_uri(host, wso2_https_port, "", https=True)
    auth_uri = to_uri(host, wso2_https_port, https=True)
=======
    services_uri = to_uri(host, 8243, "", https=True)
    services_backend_uri = to_uri(host, services_port)
    auth_uri = to_uri(host, 8243, https=True)
>>>>>>> a93a3e40

    d = {"smrt-view": {"default-server": smrtview_uri},
         "smrt-link": {"default-server": services_uri},
         "smrt-link-backend": {"default-server": services_backend_uri},
         "auth": {"default-server": auth_uri},
         "events-url": {"default-server": service_event_url},
         "tech-support": {"default-server": tech_support_url}
         }

    return d


def write_smrt_link_ui_config(d, file_name):
    with open(file_name, 'w') as f:
        f.write(json.dumps(d, sort_keys=True, indent=4))
    return file_name


def update_server_path_in_ui(host, wso2_https_port, smrtview_port, event_url, tech_support_url):

    output_file = os.path.join(_BUNDLE_ROOT, TemplateConstants.SLINK_CONFIG)

    d = to_smrt_link_ui_config_d(host, wso2_https_port, smrtview_port, event_url, tech_support_url)
    log.debug("SL UI Config\n" + pprint.pformat(d))
    _ = write_smrt_link_ui_config(d, output_file)
    log.debug("Writing SL UI Config to {f}".format(f=output_file))

    return output_file


def update_tomcat(port, enable_https, tomcat_mem):
    output_file = os.path.join(_BUNDLE_ROOT, TemplateConstants.TOMCAT_CONFIG)

    updates = {ConstantsTemplateVars.TOMCAT_PORT               : port,
               ConstantsTemplateVars.SSL_KEYSTORE_FILE         : TemplateConstants.SSL_KEYSTORE_FILE}

    input_file = ConstantsTemplateNames.TOMCAT_HTTPS_SERVER_XML if enable_https else ConstantsTemplateNames.TOMCAT_SERVER_XML
    update_multiple_and_write(input_file, updates, output_file)

    with open(_TOMCAT_ENV, 'w') as f:
        f.write("export CATALINA_OPTS=\"$CATALINA_OPTS -Xmx{tomcat_mem}m -Xms{tomcat_mem}m\"\n".format(tomcat_mem=tomcat_mem))
    
    return output_file


def write_services_jvm_args(pb_services_analysis_mem_max, pb_services_analysis_mem_min):
    with open(_SERVICES_JVM_ARGS, 'w') as f:
        f.write("-Xmx{max}m -Xms{min}m".format(
            max=pb_services_analysis_mem_max,
            min=pb_services_analysis_mem_min))


def write_services_args(log_dir):
    with open(_SERVICES_ARGS, 'w') as f:
        f.write("--log-file {dir}/secondary-smrt-server.log --log-level {level}".format(
            dir=log_dir,
            level=_SERVICES_LOG_LEVEL))


def validate_system_config(sconf):
    """
    Core Validation and Resolving of relative paths of resources in the System Config


    :type sconf SystemConfig
    :raises InvalidConfigOptionResource

    """
    log.info("Validating SMRT Link System Config:")
    sconf.job_root = validate_dir(sconf.job_root, prefix_msg="Invalid Job Root")
    sconf.pb_pbsmrtipe_preset_xml = validate_file(sconf.pb_pbsmrtipe_preset_xml, prefix_msg="Invalid pbsmrtpipe preset.xml")
    sconf.tmp_dir = validate_dir(sconf.tmp_dir, prefix_msg="Invalid tmp dir")
    sconf.log_dir = validate_dir(sconf.log_dir, prefix_msg="Invalid Log Directory")

    if sconf.pb_manifest_file is not None:
        sconf.pb_manifest_file = validate_file(sconf.pb_manifest_file, prefix_msg="Invalid pacbio-manifest.json")

    log.info("Successfully validated config")
    return sconf


def main(argv=sys.argv[1:]):
    """
    - load, validate, resolve resource paths in config.json to absolute paths
    - Update UI config
    - write new config.json

    :return: exit code
    :rtype: int
    """
    p = get_parser()
    args = p.parse_args(argv)

    if args.debug:
        logging.basicConfig(level=logging.DEBUG, format=_LOG_FORMAT, stream=sys.stdout)
        log.debug(args)
    else:
        log.addHandler(logging.NullHandler())

    config_json = args.config_json

    log.debug("Running apply-config v{v}".format(v=__version__))

    try:
        c = load_system_config(config_json)
        log.debug(c)
        c = validate_system_config(c)
        if args.validate_only:
            return 0

        host = c.host

        if c.host is None:
            host = socket.getfqdn()
            log.warn("Null host detected. using FQDN {h} for host".format(h=host))

        write_services_jvm_args(c.pb_services_analysis_mem_max,
                                c.pb_services_analysis_mem_min)

        write_services_args(c.log_dir)

        wso2_https_port = 8243
        update_server_path_in_ui(host,
                                 wso2_https_port,
                                 c.pb_smrt_view_port,
                                 c.pbservices_event_url,
                                 c.pb_tech_support_url)

        update_tomcat(c.port,
                      SystemConfig.ENABLE_HTTPS,
                      c.pb_services_mem)

        rcode = 0

    except InvalidConfigOptionResource as ex:
        sys.stderr.write("Invalid SL System config {c}. {e}".format(e=ex, c=config_json))
        traceback.print_exc(file=sys.stderr)
        rcode = 2
    except Exception as ex:
        sys.stderr.write("Invalid SL System config {c}. Unhandled exception {e}".format(e=ex, c=config_json))
        traceback.print_exc(file=sys.stderr)
        rcode = 1

    logging.info("Completed {f} v{v} exit code {r}".format(r=rcode, f=__file__, v=__version__))
    return rcode


if __name__ == '__main__':
    sys.exit(main(sys.argv[1:]))<|MERGE_RESOLUTION|>--- conflicted
+++ resolved
@@ -336,14 +336,9 @@
     :return: dict conf of SL UI
     """
     smrtview_uri = to_uri(host, smrtview_port)
-<<<<<<< HEAD
     services_uri = to_uri(host, wso2_https_port, "", https=True)
+    services_backend_uri = to_uri(host, services_port)
     auth_uri = to_uri(host, wso2_https_port, https=True)
-=======
-    services_uri = to_uri(host, 8243, "", https=True)
-    services_backend_uri = to_uri(host, services_port)
-    auth_uri = to_uri(host, 8243, https=True)
->>>>>>> a93a3e40
 
     d = {"smrt-view": {"default-server": smrtview_uri},
          "smrt-link": {"default-server": services_uri},
