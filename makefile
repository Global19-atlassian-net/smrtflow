--- conflicted
+++ resolved
@@ -150,8 +150,6 @@
 	    psql -tAF$$'\t' smrtlink -c "select je.* from job_events je inner join engine_jobs ej on je.job_id=ej.job_id where ej.state != 'SUCCESSFUL'" > $$OUTDIR/unsuccessful-job-events ; \
 	done
 
-<<<<<<< HEAD
-
 db-reset-prod:
 	psql -f ./extras/db-drop.sql
 	psql -f ./extras/db-init.sql
@@ -159,7 +157,7 @@
 db-reset-test:
 	psql -f ./extras/test-db-drop.sql
 	psql -f ./extras/test-db-init.sql
-=======
+
 validate-swagger-smrtlink:
 	swagger validate ./smrt-server-link/src/main/resources/smrtlink_swagger.json
 
@@ -167,4 +165,3 @@
 	swagger validate ./smrt-server-link/src/main/resources/eventserver_swagger.json
 
 validate-swagger: validate-swagger-smrtlink validate-swagger-eve
->>>>>>> c5f98f5b
