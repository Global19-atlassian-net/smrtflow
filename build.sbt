// multi-project structure Borrowed/Inspired by
// https://github.com/jsuereth/sbt-in-action-examples/blob/master/chapter3/build.sbt
// Project structure
// - smrt-common-models (i.e., pb-common-models)
// - smrt-analysis (i.e., pbscala)
// - smrt-server-base
// - smrt-server-smrtlink
// - smrt-server-analysis
// - smrt-server-internal-analysis (Add in second pass)
// - smrt-server-simulator (from Paws)


name := "smrtflow"

version in ThisBuild := "0.1.3-SNAPSHOT"

//FIXME(mpkocher)(2016-4-30) This should be com.pacb, PacBio doesn't own pacbio.com
organization in ThisBuild := "com.pacbio"

// Seeing a lot of evicted calls
scalaVersion in ThisBuild := "2.11.8"

scalacOptions in ThisBuild := Seq("-unchecked", "-deprecation", "-encoding", "utf8", "-feature")

parallelExecution in ThisBuild := false

fork in ThisBuild := true

javaOptions in ThisBuild += "-Xms256m"

javaOptions in ThisBuild += "-Xmx4g"

// Custom keys for this build.

val gitHeadCommitSha = taskKey[String]("Determines the current git commit SHA")

val makeVersionProperties = taskKey[Seq[File]]("Creates a version.properties file we can find at runtime.")

val akkaV = "2.3.6"

val sprayV = "1.3.3"

// Common settings/definitions for the build

def PacBioProject(name: String): Project = (
    Project(name, file(name))
        settings (
        libraryDependencies ++= Seq(
          "ch.qos.logback" % "logback-classic" % "1.1.7",
          "com.enragedginger" %% "akka-quartz-scheduler" % "1.4.0-akka-2.3.x",
          "com.github.samtools" % "htsjdk" % "1.129",
          "com.github.fge" % "json-schema-validator" % "2.2.5",
          "com.github.fommil" %% "spray-json-shapeless" % "1.2.0",
          "com.github.nscala-time" %% "nscala-time" % "1.4.0",
          "com.github.scopt" %% "scopt" % "3.4.0",
          "com.github.t3hnar" %% "scala-bcrypt" % "2.4",
          "com.github.tototoshi" %% "slick-joda-mapper" % "2.2.0",
          "com.h2database" % "h2" % "1.4.192",
          "com.jason-goodwin" %% "authentikat-jwt" % "0.4.1",
          "com.jsuereth" %% "scala-arm" % "1.4",
          "com.lihaoyi" % "ammonite-repl" % "0.6.2" % "test" cross CrossVersion.full,
          "com.novocode" % "junit-interface" % "0.10" % "test",
          "com.typesafe.akka" %% "akka-actor" % akkaV,
          "com.typesafe.akka" %% "akka-slf4j" % akkaV,
          "com.typesafe.akka" %% "akka-testkit" % akkaV % "test",
          "com.typesafe.scala-logging" %% "scala-logging" % "3.1.0",
          "com.typesafe.slick" %% "slick" % "3.1.0",
          "com.unboundid" % "unboundid-ldapsdk" % "2.3.3",
          "commons-cli" % "commons-cli" % "1.2",
          "commons-io" % "commons-io" % "2.4",
          "commons-lang" % "commons-lang" % "2.6",
          "io.spray" % "spray-can_2.11" % sprayV,
          "io.spray" % "spray-client_2.11" % sprayV,
          "io.spray" % "spray-http_2.11" % sprayV,
          "io.spray" % "spray-io_2.11" % sprayV,
          "io.spray" % "spray-routing-shapeless2_2.11" % sprayV,
          "io.spray" % "spray-servlet_2.11" % sprayV,
          "io.spray" % "spray-testkit_2.11" % sprayV % "test",
          "io.spray" % "spray-util_2.11" % sprayV,
          "io.spray" %% "spray-json" % "1.3.2",
          "joda-time" % "joda-time" % "2.4",
          "net.sourceforge.saxon" % "saxon" % "9.1.0.8",
          "org.apache.avro" % "avro" % "1.8.0",
          "org.apache.commons" % "commons-dbcp2" % "2.0.1",
          "org.eclipse.persistence" % "eclipselink" % "2.6.0",
          "org.eclipse.persistence" % "org.eclipse.persistence.moxy" % "2.6.0",
          "org.flywaydb" % "flyway-core" % "4.0",
          "org.ini4j" % "ini4j" % "0.5.4",
          "org.joda" % "joda-convert" % "1.6",
          "org.scala-lang.modules" %% "scala-xml" % "1.0.2",
          "org.scalaj" %% "scalaj-http" % "1.1.5",
          "org.scalaz" % "scalaz-core_2.11" % "7.0.6",
          "org.specs2" % "specs2_2.11" % "2.4.1-scalaz-7.0.6" % "test",
          "org.xerial" % "sqlite-jdbc" % "3.8.11.2",
          "org.utgenome.thirdparty" % "picard" % "1.86.0",
          "log4j" % "log4j" % "1.2.17"
        )
        )
    )
    .disablePlugins(plugins.JUnitXmlReportPlugin)
    .settings(
      testOptions in Test += Tests.Argument(TestFrameworks.Specs2, "junitxml", "console"))


gitHeadCommitSha in ThisBuild := Process("git rev-parse HEAD").lines.head

// This doesn't work as expected
//initialCommands in (Test, console) := """ammonite.repl.Main().run()"""


// Projects in this build

lazy val logging = PacBioProject("smrt-server-logging")

lazy val database =
  PacBioProject("smrt-server-database") dependsOn logging


lazy val common = (
  PacBioProject("smrt-common-models")
    settings(
    makeVersionProperties := {
      val propFile = (resourceManaged in Compile).value / "version.properties"
      val content = "version=%s\nsha1=%s" format (version.value, gitHeadCommitSha.value)
      IO.write(propFile, content)
      Seq(propFile)
    },
    resourceGenerators in Compile <+= makeVersionProperties
    )
  )

// "pbscala" or pacbio-secondary in perforce repo
lazy val smrtAnalysis = (
  PacBioProject("smrt-analysis")
    dependsOn(logging, database, common)
    settings()
  )

lazy val smrtServerBase = (
  PacBioProject("smrt-server-base")
    dependsOn(logging, database, common, smrtAnalysis)
    settings()
  )

lazy val smrtServerLink = (
  PacBioProject("smrt-server-link")
    dependsOn(logging, database, common, smrtAnalysis, smrtServerBase)
    settings()
  )

<<<<<<< HEAD
=======
lazy val smrtServerSim = (
  PacBioProject("smrt-server-sim")
    dependsOn(logging, database, common, smrtAnalysis)
    settings()
  )

lazy val smrtServerLims = (
  PacBioProject("smrt-server-lims")
    dependsOn(logging, common, smrtAnalysis, smrtServerBase, smrtServerLink)
    settings ()
  )

>>>>>>> 974f9529
lazy val smrtServerAnalysis = (
  PacBioProject("smrt-server-analysis")
    dependsOn(logging, database, common, smrtAnalysis, smrtServerBase, smrtServerLink)
    settings (mainClass in assembly := Some("com.pacbio.secondary.smrtserver.appcomponents.SecondaryAnalysisServer"))
  )

lazy val smrtServerAnalysisInternal = (
  PacBioProject("smrt-server-analysis-internal")
    dependsOn(logging, database, common, smrtAnalysis, smrtServerBase, smrtServerLink, smrtServerAnalysis, logging)
    settings (mainClass in assembly := Some("com.pacbio.secondaryinternal.SecondaryAnalysisInternalServer"))
  )

lazy val smrtServerLims = (
  PacBioProject("smrt-server-lims")
    dependsOn(logging, common, smrtAnalysis, smrtServerBase, smrtServerLink, smrtServerAnalysisInternal)
    settings()
  )<|MERGE_RESOLUTION|>--- conflicted
+++ resolved
@@ -148,21 +148,12 @@
     settings()
   )
 
-<<<<<<< HEAD
-=======
 lazy val smrtServerSim = (
   PacBioProject("smrt-server-sim")
     dependsOn(logging, database, common, smrtAnalysis)
     settings()
   )
 
-lazy val smrtServerLims = (
-  PacBioProject("smrt-server-lims")
-    dependsOn(logging, common, smrtAnalysis, smrtServerBase, smrtServerLink)
-    settings ()
-  )
-
->>>>>>> 974f9529
 lazy val smrtServerAnalysis = (
   PacBioProject("smrt-server-analysis")
     dependsOn(logging, database, common, smrtAnalysis, smrtServerBase, smrtServerLink)
