package com.pacbio.secondary.analysis.engine.actors

import akka.actor.{Actor, ActorLogging, ActorRef}
import akka.pattern.pipe
import com.pacbio.secondary.analysis.engine.CommonMessages
import com.pacbio.secondary.analysis.engine.EngineDao.JobEngineDataStore
import com.pacbio.secondary.analysis.jobs.AnalysisJobStates
import com.pacbio.secondary.analysis.jobs.JobModels.{DataStoreFile, DataStoreJobFile, PacBioDataStore, RunnableJob}

import scala.concurrent.ExecutionContext.Implicits._
import scala.concurrent.Future

/**
 * Actor to talk to the persistence layer.
 *
 * @param listeners Actors that will be notified when jobs are complete or updated state
 */
class EngineDaoActor(dao: JobEngineDataStore, listeners: Seq[ActorRef]) extends Actor with ActorLogging {

  import CommonMessages._


  override def preStart(): Unit = {
    log.info("Starting DAO actor")
  }

  def receive: Receive = {

    // FIXME Need to remove all this boiler plate
    case GetAllJobs(limit) =>
      sender ! dao.getJobs(limit)

    case GetSystemJobSummary =>
      dao.getJobs(1000).map { rs =>
        val states = rs.map(_.state).toSet
        // Summary of job states by type
        val results = states.toList.map(x => (x, rs.count(e => e.state == x)))
        log.debug(s"Results $results")
        dao.getDataStoreFiles.map { dsJobFiles =>
          log.debug(s"Number of DataStore files ${dsJobFiles.size}")
          dsJobFiles.foreach { x => log.debug(s"DS File $x") }
          rs.foreach { x => log.debug(s"Job result id ${x.id} -> ${x.uuid} ${x.state} ${x.jobTypeId}") }
        }
      }

    case GetJobStatusByUUID(uuid) => dao.getJobByUUID(uuid) pipeTo sender

    case AddNewJob(job) => dao.addRunnableJob(RunnableJob(job, AnalysisJobStates.CREATED))
      .map(_ => SuccessMessage(s"Successfully added Job ${job.uuid}")) pipeTo sender

    case HasNextRunnableJobWithId => dao.getNextRunnableJobWithId pipeTo sender

    case UpdateJobStatus(uuid, state) =>
      dao.updateJobStateByUUID(uuid, state).map { _ =>
        listeners.foreach(x => x ! UpdateJobStatus(uuid, state))
        SuccessMessage(s"Successfully updated state of job ${uuid.toString} to ${state.toString}")
      } pipeTo sender

    case ImportDataStoreFile(dataStoreFile, jobUUID) =>
<<<<<<< HEAD
      log.debug(s"importing datastore file $dataStoreFile for job ${jobUUID.toString}")
      sender ! dao.addDataStoreFile(DataStoreJobFile(jobUUID, dataStoreFile))
=======
        log.debug(s"importing datastore file $dataStoreFile for job ${jobUUID.toString}")
        dao.addDataStoreFile(DataStoreJobFile(jobUUID, dataStoreFile)) pipeTo sender
>>>>>>> 2b4c869b

    case PacBioImportDataSet(x, jobUUID) =>
      x match {
        case ds: DataStoreFile =>
          log.info(s"importing dataset from $ds")
          dao.addDataStoreFile(DataStoreJobFile(jobUUID, ds)) pipeTo sender

        case ds: PacBioDataStore =>
          log.info(s"loading files from datastore $ds")
          val results = Future.sequence(ds.files.map { f => dao.addDataStoreFile(DataStoreJobFile(jobUUID, f)) })
          val failures = results.map(_.map(x => x.left.toOption).filter(_.isDefined))
          failures.map { f =>
            if (f.nonEmpty) {
              Left(FailedMessage(s"Failed to import datastore $failures"))
            } else {
              Right(SuccessMessage(s"Successfully imported files from $x"))
            }
          } pipeTo sender
      }

    case UpdateJobOutputDir(uuid, path) =>
      // TODO(smcclellan): Why is this commented out? Can this message be removed?
      //dao.updateJobOutputDir(uuid, path)
      sender ! Right(SuccessMessage(s"Successfully updated jobOptions directory ${uuid.toString} dir ${path.toAbsolutePath}"))

    case x =>
      log.info(s"Unhandled engine DAO message. '$x'")
  }
}<|MERGE_RESOLUTION|>--- conflicted
+++ resolved
@@ -57,13 +57,8 @@
       } pipeTo sender
 
     case ImportDataStoreFile(dataStoreFile, jobUUID) =>
-<<<<<<< HEAD
-      log.debug(s"importing datastore file $dataStoreFile for job ${jobUUID.toString}")
-      sender ! dao.addDataStoreFile(DataStoreJobFile(jobUUID, dataStoreFile))
-=======
         log.debug(s"importing datastore file $dataStoreFile for job ${jobUUID.toString}")
         dao.addDataStoreFile(DataStoreJobFile(jobUUID, dataStoreFile)) pipeTo sender
->>>>>>> 2b4c869b
 
     case PacBioImportDataSet(x, jobUUID) =>
       x match {
