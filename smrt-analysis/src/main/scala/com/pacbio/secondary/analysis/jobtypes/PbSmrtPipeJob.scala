--- conflicted
+++ resolved
@@ -18,15 +18,9 @@
 case class PbSmrtPipeJobOptions(
     pipelineId: String,
     entryPoints: Seq[BoundEntryPoint],
-<<<<<<< HEAD
-    taskOptions: Seq[PipelineBaseOption],
-    workflowOptions: Seq[PipelineBaseOption],
-    envPath: Option[Path], serviceUri: Option[URI],
-=======
     taskOptions: Seq[ServiceTaskOptionBase],
     workflowOptions: Seq[ServiceTaskOptionBase],
-    envPath: String, serviceUri: Option[URI],
->>>>>>> a93a3e40
+    envPath: Option[Path], serviceUri: Option[URI],
     commandTemplate: Option[CommandTemplate] = None) extends BaseJobOptions {
 
   def toJob = new PbSmrtPipeJob(this)
